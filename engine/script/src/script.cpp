#include "script.h"

#include <dlib/dstrings.h>
#include <dlib/log.h>
#include <dlib/math.h>
#include <dlib/pprint.h>
#include <extension/extension.h>

#include "script_private.h"
#include "script_hash.h"
#include "script_msg.h"
#include "script_vmath.h"
#include "script_buffer.h"
#include "script_sys.h"
#include "script_module.h"
#include "script_image.h"
#include "script_json.h"
#include "script_http.h"
#include "script_zlib.h"
#include "script_html5.h"
#include "script_luasocket.h"
#include "script_bitop.h"

extern "C"
{
#include <lua/lualib.h>
}

namespace dmScript
{
    /*# Built-ins API documentation
     *
     * Built-in scripting functions.
     *
     * @document
     * @name Built-ins
     * @namespace builtins
     */

    const char* INSTANCE_NAME = "__dm_script_instance__";
    const int MAX_PPRINT_TABLE_CALL_DEPTH = 32;

    const char* META_TABLE_RESOLVE_PATH             = "__resolve_path";
    const char* META_TABLE_GET_URL                  = "__get_url";
    const char* META_TABLE_GET_USER_DATA            = "__get_user_data";
    const char* META_TABLE_IS_VALID                 = "__is_valid";
    const char* META_GET_INSTANCE_CONTEXT_TABLE_REF = "__get_instance_context_table_ref";

    // A debug value for profiling lua references
    int g_LuaReferenceCount = 0;

    HContext NewContext(dmConfigFile::HConfig config_file, dmResource::HFactory factory, bool enable_extensions)
    {
        Context* context = new Context();
        context->m_Modules.SetCapacity(127, 256);
        context->m_PathToModule.SetCapacity(127, 256);
        context->m_HashInstances.SetCapacity(443, 256);
        context->m_ScriptExtensions.SetCapacity(8);
        context->m_ConfigFile = config_file;
        context->m_ResourceFactory = factory;
        context->m_EnableExtensions = enable_extensions;
        memset(context->m_InitializedExtensions, 0, sizeof(context->m_InitializedExtensions));
        context->m_LuaState = lua_open();
        context->m_ContextTableRef = LUA_NOREF;
        return context;
    }

    void DeleteContext(HContext context)
    {
        ClearModules(context);
        lua_close(context->m_LuaState);
        delete context;
    }

    int LuaPrint(lua_State* L);
    int LuaPPrint(lua_State* L);

#define RANDOM_SEED "__random_seed"

    static int Lua_Math_Random (lua_State *L)
    {
        // More or less from lmathlib.c
        int top = lua_gettop(L);

        lua_getglobal(L, RANDOM_SEED);
        uint32_t* seed = (uint32_t*) lua_touserdata(L, -1);
        lua_pop(L, 1);

        // NOTE: + 1 changed from original lua implementation
        // Otherwise upper + 1 when dmMath::Rand() returns DM_RAND_MAX
        // However no proof for correctness
        lua_Number r = (lua_Number)dmMath::Rand(seed) / (lua_Number)(DM_RAND_MAX + 1);
        switch (lua_gettop(L)) {
            case 0: {
                lua_pushnumber(L, r);
                break;
            }
            case 1: {
                int u = luaL_checkint(L, 1);
                luaL_argcheck(L, 1<=u, 1, "interval is empty");
                lua_pushnumber(L, floor(r*u)+1);  /* int between 1 and `u' */
                break;
            }
            case 2: {
                int l = luaL_checkint(L, 1);
                int u = luaL_checkint(L, 2);
                luaL_argcheck(L, l<=u, 2, "interval is empty");
                lua_pushnumber(L, floor(r*(u-l+1))+l);  /* int between `l' and `u' */
                break;
            }
            default:
                return luaL_error(L, "wrong number of arguments");
        }

        assert(top + 1 == lua_gettop(L));
        return 1;
    }

    static int Lua_Math_Randomseed (lua_State *L)
    {
        // More or less from lmathlib.c
        int top = lua_gettop(L);
        lua_getglobal(L, RANDOM_SEED);
        uint32_t* seed = (uint32_t*) lua_touserdata(L, -1);
        *seed = luaL_checkint(L, 1);
        lua_pop(L, 1);
        assert(top == lua_gettop(L));
        return 0;
    }

    void Initialize(HContext context)
    {
        lua_State* L = context->m_LuaState;
        int top = lua_gettop(L);
        (void)top;

        luaL_openlibs(L);

        InitializeHash(L);
        InitializeMsg(L);
        InitializeVmath(L);
        InitializeBuffer(L);
        InitializeSys(L);
        InitializeModule(L);
        InitializeImage(L);
        InitializeJson(L);
        InitializeHttp(L, context->m_ConfigFile);
        InitializeZlib(L);
        InitializeHtml5(L);
        InitializeLuasocket(L);
        InitializeBitop(L);

        lua_register(L, "print", LuaPrint);
        lua_register(L, "pprint", LuaPPrint);

        lua_getglobal(L, "math");
        if (!lua_isnil(L, -1)) {
            uint32_t *seed = (uint32_t*) malloc(sizeof(uint32_t));
            *seed = 0;
            lua_pushlightuserdata(L, seed);
            lua_setglobal(L, RANDOM_SEED);

            lua_pushcfunction(L, Lua_Math_Random);
            lua_setfield(L, -2, "random");

            lua_pushcfunction(L, Lua_Math_Randomseed);
            lua_setfield(L, -2, "randomseed");
        } else {
            dmLogWarning("math library not loaded")
        }

        lua_pop(L, 1);

        lua_pushlightuserdata(L, (void*)context);
        lua_setglobal(L, SCRIPT_CONTEXT);

        lua_pushlightuserdata(L, (void*)L);
        lua_setglobal(L, SCRIPT_MAIN_THREAD);

        lua_newtable(L);
        context->m_ContextTableRef = Ref(L, LUA_REGISTRYINDEX);

        for (HScriptExtension* l = context->m_ScriptExtensions.Begin(); l != context->m_ScriptExtensions.End(); ++l)
        {
            if ((*l)->Initialize != 0x0)
            {
                (*l)->Initialize(context);
            }
        }

#define BIT_INDEX(b) ((b) / sizeof(uint32_t))
#define BIT_OFFSET(b) ((b) % sizeof(uint32_t))

        if (context->m_EnableExtensions) {
            const dmExtension::Desc* ed = dmExtension::GetFirstExtension();
            uint32_t i = 0;
            while (ed) {
                dmExtension::Params p;
                p.m_ConfigFile = context->m_ConfigFile;
                p.m_L = L;
                dmExtension::Result r = ed->Initialize(&p);
                if (r == dmExtension::RESULT_OK) {
                    context->m_InitializedExtensions[BIT_INDEX(i)] |= 1 << BIT_OFFSET(i);
                } else {
                    dmLogError("Failed to initialize extension: %s", ed->m_Name);
                }
                ++i;
                ed = ed->m_Next;
            }
        }

        assert(top == lua_gettop(L));
    }

    void RegisterScriptExtension(HContext context, HScriptExtension script_extension)
    {
        if (context->m_ScriptExtensions.Full())
        {
            context->m_ScriptExtensions.SetCapacity(context->m_ScriptExtensions.Capacity() + 8);
        }
        context->m_ScriptExtensions.Push(script_extension);
    }

    void Update(HContext context)
    {
        for (HScriptExtension* l = context->m_ScriptExtensions.Begin(); l != context->m_ScriptExtensions.End(); ++l)
        {
            if ((*l)->Update != 0x0)
            {
                (*l)->Update(context);
            }
        }

        if (context->m_EnableExtensions) {
            const dmExtension::Desc* ed = dmExtension::GetFirstExtension();
            uint32_t i = 0;
            while (ed) {
                if (ed->Update)
                {
                    dmExtension::Params p;
                    p.m_ConfigFile = context->m_ConfigFile;
                    p.m_L = context->m_LuaState;
                    if (context->m_InitializedExtensions[BIT_INDEX(i)] & (1 << BIT_OFFSET(i))) {
                        dmExtension::Result r = ed->Update(&p);
                        if (r != dmExtension::RESULT_OK) {
                            dmLogError("Failed to update extension: %s", ed->m_Name);
                        }
                    }
                }
                ++i;
                ed = ed->m_Next;
            }
        }
    }

    void Finalize(HContext context)
    {
        lua_State* L = context->m_LuaState;
        FinalizeHttp(L);

        for (HScriptExtension* l = context->m_ScriptExtensions.Begin(); l != context->m_ScriptExtensions.End(); ++l)
        {
            if ((*l)->Finalize != 0x0)
            {
                (*l)->Finalize(context);
            }
        }

        if (context->m_EnableExtensions) {
            const dmExtension::Desc* ed = dmExtension::GetFirstExtension();
            uint32_t i = 0;
            while (ed) {
                if (ed->Finalize)
                {
                    dmExtension::Params p;
                    p.m_ConfigFile = context->m_ConfigFile;
                    p.m_L = L;
                    if (context->m_InitializedExtensions[BIT_INDEX(i)] & (1 << BIT_OFFSET(i))) {
                        dmExtension::Result r = ed->Finalize(&p);
                        if (r != dmExtension::RESULT_OK) {
                            dmLogError("Failed to finalize extension: %s", ed->m_Name);
                        }
                    }
                }
                ++i;
                ed = ed->m_Next;
            }
        }
        if (context) {
            // context might be NULL in tests. Should probably be forbidden though
            memset(context->m_InitializedExtensions, 0, sizeof(context->m_InitializedExtensions));
        }

        lua_getglobal(L, RANDOM_SEED);
        uint32_t* seed = (uint32_t*) lua_touserdata(L, -1);
        free(seed);
        lua_pop(L, 1);

        Unref(L, LUA_REGISTRYINDEX, context->m_ContextTableRef);
    }
#undef BIT_INDEX
#undef BIT_OFFSET

    lua_State* GetLuaState(HContext context) {
        if (context != 0x0) {
            return context->m_LuaState;
        }
        return 0x0;
    }

    int LuaPrint(lua_State* L)
    {
        int n = lua_gettop(L);
        lua_getglobal(L, "tostring");
        char buffer[2048];
        buffer[0] = 0;
        for (int i = 1; i <= n; ++i)
        {
            const char *s;
            lua_pushvalue(L, -1);
            lua_pushvalue(L, i);
            lua_call(L, 1, 1);
            s = lua_tostring(L, -1);
            if (s == 0x0)
                return luaL_error(L, LUA_QL("tostring") " must return a string to " LUA_QL("print"));
            if (i > 1)
                dmStrlCat(buffer, "\t", sizeof(buffer));
            dmStrlCat(buffer, s, sizeof(buffer));
            lua_pop(L, 1);
        }
        dmLogUserDebug("%s", buffer);
        lua_pop(L, 1);
        assert(n == lua_gettop(L));
        return 0;
    }

    static int DoLuaPPrintTable(lua_State*L, int index, dmPPrint::Printer* printer, int call_depth) {
        int top = lua_gettop(L);

        lua_pushvalue(L, index);
        lua_pushnil(L);

        printer->Printf("{\n");
        printer->Indent(2);

        while (lua_next(L, -2) != 0) {
            int value_type = lua_type(L, -1);

            lua_pushvalue(L, -2);
            const char *s1;
            const char *s2;
            lua_getglobal(L, "tostring");
            lua_pushvalue(L, -2);
            lua_call(L, 1, 1);
            s1 = lua_tostring(L, -1);
            if (s1 == 0x0)
                return luaL_error(L, LUA_QL("tostring") " must return a string to " LUA_QL("print"));
            lua_pop(L, 1);

            lua_getglobal(L, "tostring");
            lua_pushvalue(L, -3);
            lua_call(L, 1, 1);
            s2 = lua_tostring(L, -1);
            if (s2 == 0x0)
                return luaL_error(L, LUA_QL("tostring") " must return a string to " LUA_QL("print"));
            lua_pop(L, 1);

            if (value_type == LUA_TTABLE) {
                if (MAX_PPRINT_TABLE_CALL_DEPTH > ++call_depth) {
                    printer->Printf("%s = ", s1);
                    DoLuaPPrintTable(L, -2, printer, call_depth);
                } else {
                    printer->Printf("%s...\n", s1);
                    printer->Printf("Printing truncated. Circular refs?\n");
                }
            } else {
                printer->Printf("%s = %s,\n", s1, s2);
            }

            lua_pop(L, 2);
        }

        printer->Indent(-2);
        printer->Printf("}\n");

        lua_pop(L, 1);
        assert(top == lua_gettop(L));
        return 0;
    }

    /*# pretty printing
     * Pretty printing of Lua values. This function prints Lua values
     * in a manner similar to +print()+, but will also recurse into tables
     * and pretty print them. There is a limit to how deep the function
     * will recurse.
     *
     * @name pprint
     * @param v [type:any] value to print
     * @examples
     *
     * Pretty printing a Lua table with a nested table:
     *
     * ```lua
     * local t2 = { 1, 2, 3, 4 }
     * local t = { key = "value", key2 = 1234, key3 = t2 }
     * pprint(t)
     * ```
     *
     * Resulting in the following output (note that the key order in non array
     * Lua tables is undefined):
     *
     * ```
     * {
     *   key3 = {
     *     1 = 1,
     *     2 = 2,
     *     3 = 3,
     *     4 = 4,
     *   }
     *   key2 = 1234,
     *   key = value,
     * }
     * ```
     */
    int LuaPPrint(lua_State* L)
    {
        int n = lua_gettop(L);

        char buf[2048];
        dmPPrint::Printer printer(buf, sizeof(buf));
        if (lua_type(L, 1) == LUA_TTABLE) {
            printer.Printf("\n");
            DoLuaPPrintTable(L, 1, &printer, 0);
        } else {
            lua_getglobal(L, "tostring");
            lua_pushvalue(L, 1);
            lua_call(L, 1, 1);
            const char* s = lua_tostring(L, -1);
            if (s == 0x0)
                return luaL_error(L, LUA_QL("tostring") " must return a string to " LUA_QL("print"));
            printer.Printf("%s", s);
            lua_pop(L, 1);
        }

        dmLogUserDebug("%s", buf);
        assert(n == lua_gettop(L));
        return 0;
    }

    void GetInstance(lua_State* L)
    {
        lua_getglobal(L, INSTANCE_NAME);
    }

    void SetInstance(lua_State* L)
    {
        lua_setglobal(L, INSTANCE_NAME);
    }

    bool IsInstanceValid(lua_State* L)
    {
        return IsValidInstance(L);
    }

    lua_State* GetMainThread(lua_State* L)
    {
        lua_getglobal(L, SCRIPT_MAIN_THREAD);
        lua_State* main_thread = (lua_State*)lua_touserdata(L, -1);
        lua_pop(L, 1);

        return main_thread;
    }

    bool IsUserType(lua_State* L, int idx, const char* type)
    {
        int top = lua_gettop(L);
        bool result = false;
        if (lua_type(L, idx) == LUA_TUSERDATA)
        {
            // Object meta table
            if (lua_getmetatable(L, idx))
            {
                // Correct meta table
                lua_getfield(L, LUA_REGISTRYINDEX, type);
                // Compare them
                if (lua_rawequal(L, -1, -2))
                {
                    result = true;
                }
            }
        }
        lua_pop(L, lua_gettop(L) - top);
        return result;
    }

    void* CheckUserType(lua_State* L, int idx, const char* type, const char* error_message)
    {
        luaL_checktype(L, idx, LUA_TUSERDATA);
        // from https://github.com/keplerproject/lua-compat-5.3/blob/master/c-api/compat-5.3.c#L292-L306
        void* object = lua_touserdata(L, idx);
        lua_getmetatable(L, idx);
        luaL_getmetatable(L, type);
        int res = lua_rawequal(L, -1, -2);
        lua_pop(L, 2);
        if (!res) {
            if (error_message == 0x0) {
                luaL_typerror(L, idx, type);
            }
            else {
                luaL_error(L, "%s", error_message);
            }
        }
        return object;
    }

    void RegisterUserType(lua_State* L, const char* name, const luaL_reg methods[], const luaL_reg meta[]) {
        luaL_register(L, name, methods);   // create methods table, add it to the globals
        int methods_idx = lua_gettop(L);
        luaL_newmetatable(L, name);                         // create metatable for ScriptInstance, add it to the Lua registry
        int metatable_idx = lua_gettop(L);
        luaL_register(L, 0, meta);                   // fill metatable

        lua_pushliteral(L, "__metatable");
        lua_pushvalue(L, methods_idx);                       // dup methods table
        lua_settable(L, metatable_idx);
        lua_pop(L, 2);
    }

    static bool GetMetaFunction(lua_State* L, int index, const char* meta_table_key) {
        if (lua_getmetatable(L, index)) {
            lua_pushstring(L, meta_table_key);
            lua_rawget(L, -2);
            lua_remove(L, -2);
            if (lua_isnil(L, -1)) {
                lua_pop(L, 1);
                return false;
            } else {
                return true;
            }
        }
        return false;
    }

    bool ResolvePath(lua_State* L, const char* path, uint32_t path_size, dmhash_t& out_hash) {
        int top = lua_gettop(L);
        (void)top;
        GetInstance(L);
        if (GetMetaFunction(L, -1, META_TABLE_RESOLVE_PATH)) {
            lua_pushvalue(L, -2);
            lua_pushlstring(L, path, path_size);
            lua_call(L, 2, 1);
            out_hash = CheckHash(L, -1);
            lua_pop(L, 2);
            assert(top == lua_gettop(L));
            return true;
        }
        lua_pop(L, 1);
        assert(top == lua_gettop(L));
        return false;
    }

    bool GetURL(lua_State* L, dmMessage::URL& out_url) {
        int top = lua_gettop(L);
        (void)top;
        GetInstance(L);
        if (GetMetaFunction(L, -1, META_TABLE_GET_URL)) {
            lua_pushvalue(L, -2);
            lua_call(L, 1, 1);
            out_url = *CheckURL(L, -1);
            lua_pop(L, 2);
            assert(top == lua_gettop(L));
            return true;
        }
        lua_pop(L, 1);
        assert(top == lua_gettop(L));
        return false;
    }

    bool GetUserData(lua_State* L, uintptr_t& out_user_data, const char* user_type) {
        int top = lua_gettop(L);
        (void)top;
        GetInstance(L);
        if (!dmScript::IsUserType(L, -1, user_type)) {
            lua_pop(L, 1);
            return false;
        }
        if (GetMetaFunction(L, -1, META_TABLE_GET_USER_DATA)) {
            lua_pushvalue(L, -2);
            lua_call(L, 1, 1);
            out_user_data = (uintptr_t)lua_touserdata(L, -1);
            lua_pop(L, 2);
            assert(top == lua_gettop(L));
            return true;
        }
        lua_pop(L, 1);
        assert(top == lua_gettop(L));
        return false;
    }

    bool IsValidInstance(lua_State* L) {
        int top = lua_gettop(L);
        (void)top;
        GetInstance(L);
        if (GetMetaFunction(L, -1, META_TABLE_IS_VALID)) {
            lua_pushvalue(L, -2);
            lua_call(L, 1, 1);
            assert(top + 2 == lua_gettop(L));
            bool result = lua_toboolean(L, -1);
            lua_pop(L, 2);
            assert(top == lua_gettop(L));
            return result;
        }
        lua_pop(L, 1);
        assert(top == lua_gettop(L));
        return false;
    }

<<<<<<< HEAD
=======
    void SetContextValue(HContext context)
    {
        assert(context != 0x0);
        lua_State* L = context->m_LuaState;

        DM_LUA_STACK_CHECK(L, -2);

        lua_rawgeti(L, LUA_REGISTRYINDEX, context->m_ContextTableRef);
        // [-3] key
        // [-2] value
        // [-1] context table

        assert(lua_type(L, -1) == LUA_TTABLE);

        lua_insert(L, -3);
        // [-3] context table
        // [-2] key
        // [-1] value

        lua_settable(L, -3);
        // [-1] context table

        lua_pop(L, 1);
    }

    void GetContextValue(HContext context)
    {
        assert(context != 0x0);
        lua_State* L = context->m_LuaState;

        DM_LUA_STACK_CHECK(L, 0);

        lua_rawgeti(L, LUA_REGISTRYINDEX, context->m_ContextTableRef);
        // [-2] key
        // [-1] context table

        if (lua_type(L, -1) != LUA_TTABLE)
        {
            lua_pop(L, 2);
            lua_pushnil(L);
            // [-1] LUA_NIL
            return;
        }

        lua_insert(L, -2);
        // [-2] context table
        // [-1] key
        lua_gettable(L, -2);
        // [-2] context table
        // [-1] value

        lua_remove(L, -2);
        // [-1] value
    }

>>>>>>> daa1890c
    static void GetInstanceContextTable(lua_State* L)
    {
        DM_LUA_STACK_CHECK(L, 1);

        GetInstance(L);
        // [-1] instance

        if (!GetMetaFunction(L, -1, META_GET_INSTANCE_CONTEXT_TABLE_REF))
        {
            lua_pop(L, 1);
            lua_pushnil(L);
            return;
        }
        // [-2] instance
        // [-1] META_GET_INSTANCE_CONTEXT_TABLE_REF()

        lua_insert(L, -2);
        // [-2] META_GET_INSTANCE_CONTEXT_TABLE_REF()
        // [-1] instance

        lua_call(L, 1, 1);
        // [-1] instance context table ref or LUA_NOREF
        assert(lua_type(L, -1) == LUA_TNUMBER);

        int context_table_ref = lua_tonumber(L, -1);
        lua_pop(L, 1);

        if (context_table_ref == LUA_NOREF)
        {
            lua_pushnil(L);
            // [-1] LUA_NIL
            return;
        }

        lua_rawgeti(L, LUA_REGISTRYINDEX, context_table_ref);
<<<<<<< HEAD
        assert(lua_type(L, -1) == LUA_TTABLE);
        // [-1] instance context table
    }

=======
        // [-1] instance context table
    }

    uintptr_t GetInstanceId(lua_State* L)
    {
        int top = lua_gettop(L);
        (void)top;
        GetInstance(L);
        int instance_type = lua_type(L, -1);
        // We assume that all users of SetInstance puts some form of user data/light user data, it is an assumption that works for now
        uintptr_t id = (instance_type == LUA_TLIGHTUSERDATA || instance_type == LUA_TUSERDATA) ? (uintptr_t)lua_touserdata(L, -1) : 0;
        lua_pop(L, 1);
        assert(top == lua_gettop(L));
        return id;
    }

    struct ScriptWorld
    {
        HContext m_Context;
        int      m_WorldContextTableRef;
    };

    HContext GetScriptWorldContext(HScriptWorld script_world)
    {
        return script_world == 0x0 ? 0x0 : script_world->m_Context;
    }

    void SetScriptWorldContextValue(HScriptWorld script_world)
    {
        lua_State* L = script_world->m_Context->m_LuaState;
        lua_rawgeti(L, LUA_REGISTRYINDEX, script_world->m_WorldContextTableRef);
        // [-3] key
        // [-2] value
        // [-1] context table

        lua_insert(L, -3);
        // [-3] context table
        // [-2] key
        // [-1] value

        lua_settable(L, -3);
        // [-1] context table

        lua_pop(L, 1);
    }

    void GetScriptWorldContextValue(HScriptWorld script_world)
    {
        lua_State* L = script_world->m_Context->m_LuaState;
        lua_rawgeti(L, LUA_REGISTRYINDEX, script_world->m_WorldContextTableRef);
        // [-2] key
        // [-1] context table

        lua_insert(L, -2);
        // [-2] context table
        // [-1] key

        lua_gettable(L, -2);
        // [-2] context table
        // [-1] value

        lua_insert(L, -2);
        // [-2] value
        // [-1] context table

        lua_pop(L, 1);
        // [-1] value
    }

    HScriptWorld NewScriptWorld(HContext context)
    {
        HScriptWorld script_world = (ScriptWorld*)malloc(sizeof(ScriptWorld));
        assert(script_world != 0x0);
        script_world->m_Context = context;
        lua_State* L = script_world->m_Context->m_LuaState;
        lua_newtable(L);
        script_world->m_WorldContextTableRef = Ref(L, LUA_REGISTRYINDEX);
        for (HScriptExtension* l = context->m_ScriptExtensions.Begin(); l != context->m_ScriptExtensions.End(); ++l)
        {
            if ((*l)->NewScriptWorld != 0x0)
            {
                (*l)->NewScriptWorld(script_world);
            }
        }
        return script_world;
    }

    void DeleteScriptWorld(HScriptWorld script_world)
    {
        assert(script_world != 0x0);
        HContext context = GetScriptWorldContext(script_world);
        for (HScriptExtension* l = context->m_ScriptExtensions.Begin(); l != context->m_ScriptExtensions.End(); ++l)
        {
            if ((*l)->DeleteScriptWorld != 0x0)
            {
                (*l)->DeleteScriptWorld(script_world);
            }
        }
        lua_State* L = script_world->m_Context->m_LuaState;
        Unref(L, LUA_REGISTRYINDEX, script_world->m_WorldContextTableRef);

        free(script_world);
    }

    void UpdateScriptWorld(HScriptWorld script_world, float dt)
    {
        if (script_world == 0x0)
        {
            return;
        }
        HContext context = GetScriptWorldContext(script_world);
        for (HScriptExtension* l = context->m_ScriptExtensions.Begin(); l != context->m_ScriptExtensions.End(); ++l)
        {
            if ((*l)->UpdateScriptWorld != 0x0)
            {
                (*l)->UpdateScriptWorld(script_world, dt);
            }
        }
    }

    void InitializeInstance(HScriptWorld script_world)
    {
        if (script_world == 0x0)
        {
            return;
        }
        HContext context = GetScriptWorldContext(script_world);
        for (HScriptExtension* l = context->m_ScriptExtensions.Begin(); l != context->m_ScriptExtensions.End(); ++l)
        {
            if ((*l)->InitializeScriptInstance != 0x0)
            {
                (*l)->InitializeScriptInstance(script_world);
            }
        }
    }

    void FinalizeInstance(HScriptWorld script_world)
    {
        if (script_world == 0x0)
        {
            return;
        }
        HContext context = GetScriptWorldContext(script_world);
        for (HScriptExtension* l = context->m_ScriptExtensions.Begin(); l != context->m_ScriptExtensions.End(); ++l)
        {
            if ((*l)->FinalizeScriptInstance != 0x0)
            {
                (*l)->FinalizeScriptInstance(script_world);
            }
        }
    }

>>>>>>> daa1890c
    bool SetInstanceContextValue(lua_State* L)
    {
        // [-2] key
        // [-1] value

        DM_LUA_STACK_CHECK(L, -2);

        GetInstanceContextTable(L);
        // [-3] key
        // [-2] value
        // [-1] instance context table or LUA_NIL

<<<<<<< HEAD
        if (lua_isnil(L, -1))
=======
        if (lua_type(L, -1) != LUA_TTABLE)
>>>>>>> daa1890c
        {
            lua_pop(L, 3);
            return false;
        }
        // [-3] key
        // [-2] value
        // [-1] instance context table

        lua_insert(L, -3);
        // [-3] instance context table
        // [-2] key
        // [-1] value

        lua_settable(L, -3);
        // [-1] instance context table

        lua_pop(L, 1);
        return true;
    }

    void GetInstanceContextValue(lua_State* L)
    {
        // [-1] key
        DM_LUA_STACK_CHECK(L, 0);

        GetInstanceContextTable(L);
        // [-2] key
        // [-1] instance context table or LUA_NIL

<<<<<<< HEAD
        if (lua_isnil(L, -1))
        {
            // [-2] key
            // [-1] LUA_NIL
            lua_insert(L, -2);
            // [-2] LUA_NIL
            // [-1] key

            lua_pop(L, 1);
            // [-1] LUA_NIL

=======
        if (lua_type(L, -1) != LUA_TTABLE)
        {
            lua_pop(L, 2);

            lua_pushnil(L);
            // [-1] LUA_NIL
>>>>>>> daa1890c
            return;
        }
        // [-2] key
        // [-1] instance context table

        lua_insert(L, -2);
        // [-2] instance context table
        // [-1] key

        lua_gettable(L, -2);
        // [-2] instance context table
        // [-1] value

        lua_insert(L, -2);
        // [-2] value
        // [-1] instance context table
        
        lua_pop(L, 1);
        // [-1] value
    }

    int RefInInstance(lua_State* L)
    {
        // [-1] value
        DM_LUA_STACK_CHECK(L, -1);

        GetInstanceContextTable(L);
        // [-2] value
        // [-1] instance context table or LUA_NIL
        
<<<<<<< HEAD
        if (lua_isnil(L, -1))
=======
        if (lua_type(L, -1) != LUA_TTABLE)
>>>>>>> daa1890c
        {
            // [-2] value
            // [-1] LUA_NIL

            lua_pop(L, 2);
            return LUA_NOREF;
        }
        // [-2] value
        // [-1] instance context table

        lua_insert(L, -2);
        // [-2] instance context table
        // [-1] value

        int instance_ref = luaL_ref(L, -2);
        // [-1] instance context table

        lua_pop(L, 1);

        return instance_ref;
    }

    void UnrefInInstance(lua_State* L, int ref)
    {
        DM_LUA_STACK_CHECK(L, 0);

        GetInstanceContextTable(L);
        // [-1] instance context table or LUA_NIL
        
<<<<<<< HEAD
        if (lua_isnil(L, -1))
=======
        if (lua_type(L, -1) != LUA_TTABLE)
>>>>>>> daa1890c
        {
            // [-1] LUA_NIL

            lua_pop(L, 1);
            return;
        }
        // [-1] instance context table

        luaL_unref(L, -1, ref);
        // [-1] instance context table

        lua_pop(L, 1);
    }

    void ResolveInInstance(lua_State* L, int ref)
    {
        DM_LUA_STACK_CHECK(L, 1);

        GetInstanceContextTable(L);
        // [-1] instance context table or LUA_NIL
        
<<<<<<< HEAD
        if (lua_isnil(L, -1))
        {
=======
        if (lua_type(L, -1) != LUA_TTABLE)
        {
            lua_pop(L, 1);

            lua_pushnil(L);
>>>>>>> daa1890c
            // [-1] LUA_NIL
            return;
        }
        // [-1] instance context table

        lua_rawgeti(L, -1, ref);
        // [-2] instance context table
        // [-1] value

        lua_insert(L, -2);
        // [-2] value
        // [-1] instance context table

        lua_pop(L, 1);
        // [-1] value
    }

    static int BacktraceErrorHandler(lua_State *m_state) {
        if (!lua_isstring(m_state, 1))
            return 1;

        lua_createtable(m_state, 0, 2);
        lua_pushvalue(m_state, 1);
        lua_setfield(m_state, -2, "error");

        lua_getfield(m_state, LUA_GLOBALSINDEX, "debug");
        if (!lua_istable(m_state, -1)) {
            lua_pop(m_state, 2);
            return 1;
        }
        lua_getfield(m_state, -1, "traceback");
        if (!lua_isfunction(m_state, -1)) {
            lua_pop(m_state, 3);
            return 1;
        }

        lua_pushstring(m_state, "");
        lua_pushinteger(m_state, 2);
        lua_call(m_state, 2, 1);  /* call debug.traceback */
        lua_setfield(m_state, -3, "traceback");
        lua_pop(m_state, 1);
        return 1;
    }

    static int PCallInternal(lua_State* L, int nargs, int nresult, int in_error_handler) {
        lua_pushcfunction(L, BacktraceErrorHandler);
        int err_index = lua_gettop(L) - nargs - 1;
        lua_insert(L, err_index);
        int result = lua_pcall(L, nargs, nresult, err_index);
        lua_remove(L, err_index);
        if (result == LUA_ERRMEM) {
            dmLogError("Lua memory allocation error.");
        } else if (result != 0) {
            // extract the individual fields for printing and passing
            lua_getfield(L, -1, "error");
            lua_getfield(L, -2, "traceback");
            // if handling error that happened during the error handling, print it and clean up and exit
            if (in_error_handler) {
                dmLogError("In error handler: %s%s", lua_tostring(L, -2), lua_tostring(L, -1));
                lua_pop(L, 3);
                return result;
            }
            // print before calling the error handler
            dmLogError("%s%s", lua_tostring(L, -2), lua_tostring(L, -1));
            lua_getfield(L, LUA_GLOBALSINDEX, "debug");
            if (lua_istable(L, -1)) {
                lua_pushstring(L, SCRIPT_ERROR_HANDLER_VAR);
                lua_rawget(L, -2);
                if (lua_isfunction(L, -1)) {
                    lua_pushstring(L, "lua"); // 1st arg: source = 'lua'
                    lua_pushvalue(L, -5);     // 2nd arg: error
                    lua_pushvalue(L, -5);     // 3rd arg: traceback
                    PCallInternal(L, 3, 0, 1);
                } else {
                    if (!lua_isnil(L, -1)) {
                        dmLogError("Registered error handler is not a function");
                    }
                    lua_pop(L, 1);
                }
            }
            lua_pop(L, 4); // debug value, traceback, error, table
        }
        return result;
    }

    int PCall(lua_State* L, int nargs, int nresult) {
        return PCallInternal(L, nargs, nresult, 0);
    }

    int Ref(lua_State* L, int table)
    {
        ++g_LuaReferenceCount;
        return luaL_ref(L, table);
    }

    void Unref(lua_State* L, int table, int reference)
    {
        if (reference == LUA_NOREF)
        {
            return;
        }
        if (g_LuaReferenceCount <= 0)
        {
            dmLogError("Unbalanced number of Lua refs - possibly double calls to dmScript::Unref");
        }
        --g_LuaReferenceCount;
        luaL_unref(L, table, reference);
    }

    int GetLuaRefCount()
    {
        return g_LuaReferenceCount;
    }

    void ClearLuaRefCount()
    {
        g_LuaReferenceCount = 0;
    }

    uint32_t GetLuaGCCount(lua_State* L)
    {
        return (uint32_t)lua_gc(L, LUA_GCCOUNT, 0);
    }

    LuaStackCheck::LuaStackCheck(lua_State* L, int diff) : m_L(L), m_Top(lua_gettop(L)), m_Diff(diff)
    {
        assert(m_Diff >= -m_Top);
    }

    int LuaStackCheck::Error(const char* fmt, ... )
    {
        Verify(0);
        va_list argp;
        va_start(argp, fmt);
        luaL_where(m_L, 1);
        lua_pushvfstring(m_L, fmt, argp);
        va_end(argp);
        lua_concat(m_L, 2);
        m_Diff = -0x800000;
        return lua_error(m_L);
    }

    void LuaStackCheck::Verify(int diff)
    {
        int32_t expected = m_Top + diff;
        int32_t actual = lua_gettop(m_L);
        if (expected != actual)
        {
            dmLogError("Unbalanced Lua stack, expected (%d), actual (%d)", expected, actual);
            assert(expected == actual);
        }
    }

    LuaStackCheck::~LuaStackCheck()
    {
        if (m_Diff != -0x800000) {
            Verify(m_Diff);
        }
    }

    struct LuaCallbackInfo
    {
        LuaCallbackInfo() : m_L(0), m_ContextTableRef(LUA_NOREF), m_Callback(LUA_NOREF), m_Self(LUA_NOREF) {}
        lua_State* m_L;
        int        m_ContextTableRef;
        int        m_CallbackInfoRef;
        int        m_Callback;
        int        m_Self;
    };
    
    LuaCallbackInfo* CreateCallback(lua_State* L, int callback_stack_index)
    {
        luaL_checktype(L, callback_stack_index, LUA_TFUNCTION);

        DM_LUA_STACK_CHECK(L, 0);

        GetInstance(L);
        // [-1] instance

        if (!GetMetaFunction(L, -1, META_GET_INSTANCE_CONTEXT_TABLE_REF)) {
            lua_pop(L, 1);
            return 0x0;
        }
        // [-2] instance
        // [-1] META_GET_INSTANCE_CONTEXT_TABLE_REF()

        lua_pushvalue(L, -2);
        // [-3] instance
        // [-2] META_GET_INSTANCE_CONTEXT_TABLE_REF()
        // [-1] instance

        lua_call(L, 1, 1);
        // [-2] instance
        // [-1] instance context table ref
        assert(lua_type(L, -1) == LUA_TNUMBER);

        int context_table_ref = lua_tonumber(L, -1);
        lua_pop(L, 2);

        lua_pushvalue(L, callback_stack_index);
        // [-1] callback

        lua_rawgeti(L, LUA_REGISTRYINDEX, context_table_ref);
        // [-2] callback
        // [-1] context table
        if (lua_type(L, -1) != LUA_TTABLE)
        {
            lua_pop(L, 2);
            return 0x0;
        }

        lua_insert(L, -2);
        // [-2] context table
        // [-1] callback

        LuaCallbackInfo* cbk = (LuaCallbackInfo*)lua_newuserdata(L, sizeof(LuaCallbackInfo));
        // [-3] context table
        // [-2] callback
        // [-1] LuaCallbackInfo

        cbk->m_L = GetMainThread(L);
        cbk->m_ContextTableRef = context_table_ref;
        
        // For the callback ref (that can actually outlive the script instance)
        // we want to add to the lua debug count
        cbk->m_CallbackInfoRef = dmScript::Ref(L, LUA_REGISTRYINDEX);
        // [-2] context table
        // [-1] callback

        // We do not use dmScript::Unref for refs in the context local table as we don't
        // want to count those refs the ref debug count shown in the profiler

        cbk->m_Callback = luaL_ref(L, -2);
        // [-1] context table

        GetInstance(L);
        // [-1] context table
        // [-2] instance

        cbk->m_Self = luaL_ref(L, -2);
        // [-1] context table

        lua_pop(L, 1);

        return cbk;
     }

    bool IsValidCallback(LuaCallbackInfo* cbk)
    {
        if (cbk == NULL ||
            cbk->m_L == NULL ||
            cbk->m_ContextTableRef == LUA_NOREF ||
            cbk->m_CallbackInfoRef == LUA_NOREF ||
            cbk->m_Callback == LUA_NOREF ||
            cbk->m_Self == LUA_NOREF) {
            return false;
        }
        return true;
    }

    void DeleteCallback(LuaCallbackInfo* cbk)
    {
        lua_State* L = cbk->m_L;
        DM_LUA_STACK_CHECK(L, 0);

        if(cbk->m_ContextTableRef != LUA_NOREF)
        {
            lua_rawgeti(L, LUA_REGISTRYINDEX, cbk->m_ContextTableRef);
            if (lua_type(L, -1) == LUA_TTABLE)
            {
                // We do not use dmScript::Unref for refs in the context local table as we don't
                // want to count those refs the ref debug count shown in the profiler
                luaL_unref(L, -1, cbk->m_Self);
                luaL_unref(L, -1, cbk->m_Callback);

                // For the callback (that can actually outlive the script instance)
                // we want to add to the lua debug count
                dmScript::Unref(L, LUA_REGISTRYINDEX, cbk->m_CallbackInfoRef);
            }
            cbk->m_Self = LUA_NOREF;
            cbk->m_Callback = LUA_NOREF;
            cbk->m_CallbackInfoRef = LUA_NOREF;
            cbk->m_ContextTableRef = LUA_NOREF;

            lua_pop(L, 1);
            return;
        }
        else
        {
            if (L)
                luaL_error(L, "Failed to unregister callback (it was not registered)");
            else
                dmLogWarning("Failed to unregister callback (it was not registered)");
        }
    }

    bool InvokeCallback(LuaCallbackInfo* cbk, LuaCallbackUserFn fn, void* user_context)
    {
        if(cbk->m_CallbackInfoRef == LUA_NOREF)
        {
            dmLogWarning("Failed to invoke callback (it was not registered)");
            return false;
        }

        lua_State* L = cbk->m_L;
        DM_LUA_STACK_CHECK(L, 0);

        GetInstance(L);
        // [-1] old instance
<<<<<<< HEAD

        lua_rawgeti(L, LUA_REGISTRYINDEX, cbk->m_ContextTableRef);
        // [-2] old instance
        // [-1] context table

=======

        lua_rawgeti(L, LUA_REGISTRYINDEX, cbk->m_ContextTableRef);
        // [-2] old instance
        // [-1] context table

>>>>>>> daa1890c
        if (lua_type(L, -1) != LUA_TTABLE)
        {
            lua_pop(L, 2);
            return false;
        }

        const int context_table_stack_index = lua_gettop(L);

        lua_rawgeti(L, context_table_stack_index, cbk->m_Callback);
        // [-3] old instance
        // [-2] context table
        // [-1] callback
        if (lua_type(L, -1) != LUA_TFUNCTION)
        {
            lua_pop(L, 3);
            return false;
        }

        lua_rawgeti(L, context_table_stack_index, cbk->m_Self); // Setup self (the script instance)
        // [-4] old instance
        // [-3] context table
        // [-2] callback
        // [-1] self
        if (lua_isnil(L, -1))
        {
            lua_pop(L, 4);
            return false;
        }

        lua_pushvalue(L, -1);
        // [-5] old instance
        // [-4] context table
        // [-3] callback
        // [-2] self
        // [-1] self

        SetInstance(L);
        // [-4] old instance
        // [-3] context table
        // [-2] callback
        // [-1] self

        if (!IsInstanceValid(L))
        {
            lua_pop(L, 3);
            // [-1] old instance

            SetInstance(L);
            return false;
        }

        int user_args_start = lua_gettop(L);

        if (fn)
            fn(L, user_context);

        int user_args_end = lua_gettop(L);

        int number_of_arguments = 1 + user_args_end - user_args_start; // instance + number of arguments that the user pushed
        int ret = PCall(L, number_of_arguments, 0);

        if (ret != 0) {
            // [-2] old instance
            // [-1] context table

            lua_pop(L, 1);
            // [-1] old instance

            SetInstance(L);
            return false;
        }
        // [-2] old instance
        // [-1] context table
        lua_pop(L, 1);

        SetInstance(L);
        return true;
    }

    const char* GetTableStringValue(lua_State* L, int table_index, const char* key, const char* default_value)
    {
        int top = lua_gettop(L);
        const char* r = default_value;

        lua_getfield(L, table_index, key);
        if (!lua_isnil(L, -1)) {

            int actual_lua_type = lua_type(L, -1);
            if (actual_lua_type != LUA_TSTRING) {
                dmLogError("Lua conversion expected table key '%s' to be a string but got %s",
                    key, lua_typename(L, actual_lua_type));
            } else {
                r = lua_tostring(L, -1);
            }

        }
        lua_pop(L, 1);

        assert(top == lua_gettop(L));
        return r;
    }

    int GetTableIntValue(lua_State* L, int table_index, const char* key, int default_value)
    {
        int top = lua_gettop(L);
        int r = default_value;

        lua_getfield(L, table_index, key);
        if (!lua_isnil(L, -1)) {

            int actual_lua_type = lua_type(L, -1);
            if (actual_lua_type != LUA_TNUMBER) {
                dmLogError("Lua conversion expected table key '%s' to be a number but got %s",
                    key, lua_typename(L, actual_lua_type));
            } else {
                r = lua_tointeger(L, -1);
            }

        }
        lua_pop(L, 1);

        assert(top == lua_gettop(L));
        return r;
    }

}<|MERGE_RESOLUTION|>--- conflicted
+++ resolved
@@ -615,8 +615,6 @@
         return false;
     }
 
-<<<<<<< HEAD
-=======
     void SetContextValue(HContext context)
     {
         assert(context != 0x0);
@@ -672,7 +670,6 @@
         // [-1] value
     }
 
->>>>>>> daa1890c
     static void GetInstanceContextTable(lua_State* L)
     {
         DM_LUA_STACK_CHECK(L, 1);
@@ -708,12 +705,6 @@
         }
 
         lua_rawgeti(L, LUA_REGISTRYINDEX, context_table_ref);
-<<<<<<< HEAD
-        assert(lua_type(L, -1) == LUA_TTABLE);
-        // [-1] instance context table
-    }
-
-=======
         // [-1] instance context table
     }
 
@@ -866,7 +857,6 @@
         }
     }
 
->>>>>>> daa1890c
     bool SetInstanceContextValue(lua_State* L)
     {
         // [-2] key
@@ -879,11 +869,7 @@
         // [-2] value
         // [-1] instance context table or LUA_NIL
 
-<<<<<<< HEAD
-        if (lua_isnil(L, -1))
-=======
         if (lua_type(L, -1) != LUA_TTABLE)
->>>>>>> daa1890c
         {
             lua_pop(L, 3);
             return false;
@@ -913,26 +899,12 @@
         // [-2] key
         // [-1] instance context table or LUA_NIL
 
-<<<<<<< HEAD
-        if (lua_isnil(L, -1))
-        {
-            // [-2] key
-            // [-1] LUA_NIL
-            lua_insert(L, -2);
-            // [-2] LUA_NIL
-            // [-1] key
-
-            lua_pop(L, 1);
-            // [-1] LUA_NIL
-
-=======
         if (lua_type(L, -1) != LUA_TTABLE)
         {
             lua_pop(L, 2);
 
             lua_pushnil(L);
             // [-1] LUA_NIL
->>>>>>> daa1890c
             return;
         }
         // [-2] key
@@ -963,11 +935,7 @@
         // [-2] value
         // [-1] instance context table or LUA_NIL
         
-<<<<<<< HEAD
-        if (lua_isnil(L, -1))
-=======
         if (lua_type(L, -1) != LUA_TTABLE)
->>>>>>> daa1890c
         {
             // [-2] value
             // [-1] LUA_NIL
@@ -997,11 +965,7 @@
         GetInstanceContextTable(L);
         // [-1] instance context table or LUA_NIL
         
-<<<<<<< HEAD
-        if (lua_isnil(L, -1))
-=======
         if (lua_type(L, -1) != LUA_TTABLE)
->>>>>>> daa1890c
         {
             // [-1] LUA_NIL
 
@@ -1023,16 +987,11 @@
         GetInstanceContextTable(L);
         // [-1] instance context table or LUA_NIL
         
-<<<<<<< HEAD
-        if (lua_isnil(L, -1))
-        {
-=======
         if (lua_type(L, -1) != LUA_TTABLE)
         {
             lua_pop(L, 1);
 
             lua_pushnil(L);
->>>>>>> daa1890c
             // [-1] LUA_NIL
             return;
         }
@@ -1342,19 +1301,11 @@
 
         GetInstance(L);
         // [-1] old instance
-<<<<<<< HEAD
 
         lua_rawgeti(L, LUA_REGISTRYINDEX, cbk->m_ContextTableRef);
         // [-2] old instance
         // [-1] context table
 
-=======
-
-        lua_rawgeti(L, LUA_REGISTRYINDEX, cbk->m_ContextTableRef);
-        // [-2] old instance
-        // [-1] context table
-
->>>>>>> daa1890c
         if (lua_type(L, -1) != LUA_TTABLE)
         {
             lua_pop(L, 2);
