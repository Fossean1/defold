#include <assert.h>
#include <string.h>
#include <inttypes.h>

#include <ddf/ddf.h>

#include <dlib/log.h>
#include <dlib/hash.h>
#include <dlib/hashtable.h>
#include <dlib/message.h>
#include <dlib/dstrings.h>
#include <dlib/profile.h>

#include <script/script.h>

#include "gameobject.h"
#include "gameobject_script.h"
#include "gameobject_private.h"

// Not to pretty to include res_lua.h here but lua-modules
// are released at system shutdown and not on a per parent-resource basis
// as all other resource are. Due to the nature of lua-code and
// code in general, side-effects, we can't "shutdown" a module.
#include "res_lua.h"

extern "C"
{
#include <lua/lua.h>
#include <lua/lauxlib.h>
#include <lua/lualib.h>
}

namespace dmGameObject
{
#define SCRIPTINSTANCE "ScriptInstance"

    using namespace dmPropertiesDDF;

    const char* SCRIPT_FUNCTION_NAMES[MAX_SCRIPT_FUNCTION_COUNT] =
    {
        "init",
        "final",
        "update",
        "on_message",
        "on_input",
        "on_reload"
    };

    lua_State* g_LuaState = 0;
    dmScript::HContext g_ScriptContext = 0;

    ScriptWorld::ScriptWorld()
    : m_Instances()
    {
        // TODO: How to configure? It should correspond to collection instance count
        m_Instances.SetCapacity(1024);
    }

    static Script* GetScript(lua_State *L)
    {
        lua_pushliteral(L, SCRIPT_NAME);
        lua_rawget(L, LUA_GLOBALSINDEX);
        Script* script = (Script*)lua_touserdata(L, -1);
        lua_pop(L, 1);
        return script;
    }

    static ScriptInstance* GetScriptInstance(lua_State *L)
    {
        lua_pushliteral(L, SCRIPT_INSTANCE_NAME);
        lua_rawget(L, LUA_GLOBALSINDEX);
        ScriptInstance* i = (ScriptInstance*)lua_touserdata(L, -1);
        lua_pop(L, 1);
        return i;
    }

    static ScriptInstance* ScriptInstance_Check(lua_State *L, int index)
    {
        ScriptInstance* i;
        luaL_checktype(L, index, LUA_TUSERDATA);
        i = (ScriptInstance*)luaL_checkudata(L, index, SCRIPTINSTANCE);
        if (i == NULL) luaL_typerror(L, index, SCRIPTINSTANCE);
        return i;
    }

    static int ScriptInstance_gc (lua_State *L)
    {
        ScriptInstance* i = ScriptInstance_Check(L, 1);
        memset(i, 0, sizeof(*i));
        (void) i;
        assert(i);
        return 0;
    }

    static int ScriptInstance_tostring (lua_State *L)
    {
        lua_pushfstring(L, "GameObject: %p", lua_touserdata(L, 1));
        return 1;
    }

    static int ScriptInstance_index(lua_State *L)
    {
        ScriptInstance* i = ScriptInstance_Check(L, 1);
        (void) i;
        assert(i);

        // Try to find value in instance data
        lua_rawgeti(L, LUA_REGISTRYINDEX, i->m_ScriptDataReference);
        lua_pushvalue(L, 2);
        lua_gettable(L, -2);
        return 1;
    }

    static int ScriptInstance_newindex(lua_State *L)
    {
        int top = lua_gettop(L);

        ScriptInstance* i = ScriptInstance_Check(L, 1);
        (void) i;
        assert(i);

        lua_rawgeti(L, LUA_REGISTRYINDEX, i->m_ScriptDataReference);
        lua_pushvalue(L, 2);
        lua_pushvalue(L, 3);
        lua_settable(L, -3);
        lua_pop(L, 1);

        assert(top == lua_gettop(L));

        return 0;
    }

    static const luaL_reg ScriptInstance_methods[] =
    {
        {0,0}
    };

    static const luaL_reg ScriptInstance_meta[] =
    {
        {"__gc",        ScriptInstance_gc},
        {"__tostring",  ScriptInstance_tostring},
        {"__index",     ScriptInstance_index},
        {"__newindex",  ScriptInstance_newindex},
        {0, 0}
    };

    static ScriptInstance* ScriptInstance_Check(lua_State *L)
    {
        ScriptInstance* i = GetScriptInstance(L);
        if (i == NULL) luaL_error(L, "Lua state did not contain any '%s'.", SCRIPT_INSTANCE_NAME);
        return i;
    }

    /**
     * Get instance utility function helper.
     * The function will use the default "this" instance by default
     * but if lua_gettop(L) == instance_arg, i.e. an instance reference is specified,
     * the argument instance_arg will be resolved to an instance. The function
     * only accepts instances in "this" collection. Otherwise a lua-error will be raised.
     * @param L lua state
     * @param instance_arg lua-arg
     * @return instance handler
     */
    static Instance* ResolveInstance(lua_State* L, int instance_arg)
    {
        ScriptInstance* i = ScriptInstance_Check(L);
        Instance* instance = i->m_Instance;
        if (lua_gettop(L) == instance_arg)
        {
            dmMessage::URL receiver;
            dmScript::ResolveURL(L, instance_arg, &receiver, 0x0);
            if (receiver.m_Socket != dmGameObject::GetMessageSocket(i->m_Instance->m_Collection))
            {
<<<<<<< HEAD
                if (sender.m_Socket != dmGameObject::GetMessageSocket(i->m_Instance->m_Collection))
                {
                    luaL_error(L, "function called can only access instances within the same collection.");
                    return 0; // Actually never reached
                }

                dmMessage::URL receiver;
                dmScript::ResolveURL(L, instance_arg, &receiver, &sender);
                instance = GetInstanceFromIdentifier(instance->m_Collection, receiver.m_Path);
                if (!instance)
                {
                    luaL_error(L, "Instance %s not found", lua_tostring(L, instance_arg));
                    return 0; // Actually never reached
                }
=======
                luaL_error(L, "function called can only access instances within the same collection.");
>>>>>>> 0bae73f9
            }
            instance = GetInstanceFromIdentifier(instance->m_Collection, receiver.m_Path);
            if (!instance)
            {
                luaL_error(L, "Instance %s not found", lua_tostring(L, instance_arg));
                return 0; // Actually never reached
            }
        }
        return instance;
    }

    static Result GetComponentUserData(HInstance instance, dmhash_t component_id, uint32_t* component_type, uintptr_t* user_data)
    {
        // TODO: We should probably not store user-data sparse.
        // A lot of loops just to find user-data such as the code below
        assert(instance != 0x0);
        const dmArray<Prototype::Component>& components = instance->m_Prototype->m_Components;
        uint32_t n = components.Size();
        uint32_t component_instance_data = 0;
        for (uint32_t i = 0; i < n; ++i)
        {
            const Prototype::Component* component = &components[i];
            if (component->m_Id == component_id)
            {
                if (component->m_Type->m_InstanceHasUserData)
                {
                    *user_data = instance->m_ComponentInstanceUserData[component_instance_data];
                }
                else
                {
                    *user_data = 0;
                }
                *component_type = component->m_TypeIndex;
                return RESULT_OK;
            }

            if (component->m_Type->m_InstanceHasUserData)
            {
                component_instance_data++;
            }
        }

        return RESULT_COMPONENT_NOT_FOUND;
    }

    HInstance GetInstanceFromLua(lua_State* L, int index, uintptr_t* user_data)
    {
        ScriptInstance* i = ScriptInstance_Check(L);
        Instance* instance = i->m_Instance;
        dmMessage::URL sender;
        if (dmScript::GetURL(L, &sender))
        {
            if (sender.m_Socket != dmGameObject::GetMessageSocket(i->m_Instance->m_Collection))
            {
                luaL_error(L, "function called can only access instances within the same collection.");
                return 0; // Actually never reached
            }

            dmMessage::URL receiver;
            dmScript::ResolveURL(L, index, &receiver, &sender);
            instance = GetInstanceFromIdentifier(instance->m_Collection, receiver.m_Path);
            if (!instance)
            {
                luaL_error(L, "Instance %s not found", lua_tostring(L, index));
                return 0; // Actually never reached
            }

            uint32_t component_type_index;
            GetComponentUserData(instance, receiver.m_Fragment, &component_type_index, user_data);
            /*
             TODO: Not supported yet. See comment in header file.
             We have also discussed the possibility of "resolved" URL:s with handle to actual data
             and/or a new component reference concept similar to Nodes in gui-system
            if (actual_type != component_type)
            {
                luaL_error(L, "function to applicable for this component");
                return 0; // Actually never reached
            }*/
        }
        else
        {
            luaL_error(L, "function called is not available from this script-type.");
            return 0; // Actually never reached
        }


        return instance;
    }


    /*# gets the position of the instance
     * The position is relative the parent (if any). Use <code>go.get_world_position</code> to retrieve the global world position.
     *
     * @name go.get_position
     * @param [id] optional id of the instance to get the position for. Default is the "self" instance from the calling script (hash|string|url)
     * @return instance position (vector3)
     */
    int Script_GetPosition(lua_State* L)
    {
        Instance* instance = ResolveInstance(L, 1);
        dmScript::PushVector3(L, Vectormath::Aos::Vector3(dmGameObject::GetPosition(instance)));
        return 1;
    }

    /*# gets the rotation of the instance
     * The rotation is relative to the parent (if any). Use <code>go.get_world_rotation</code> to retrieve the global world position.
     *
     * @name go.get_rotation
     * @param [id] optional id of the instance to get the rotation for. Default is the "self" instance from the calling script (hash|string|url)
     * @return instance rotation (quaternion)
     */
    int Script_GetRotation(lua_State* L)
    {
        Instance* instance = ResolveInstance(L, 1);
        dmScript::PushQuat(L, dmGameObject::GetRotation(instance));
        return 1;
    }

    /*# gets the uniform scale factor of the instance
     * The uniform scale is relative the parent (if any). Use <code>go.get_world_scale</code> to retrieve the global world scale factor.
     *
     * @name go.get_scale
     * @param [id] optional id of the instance to get the scale for. Default is the "self" instance from the calling script (hash|string|url)
     * @return uniform instance scale factor (number)
     */
    int Script_GetScale(lua_State* L)
    {
        Instance* instance = ResolveInstance(L, 1);
        lua_pushnumber(L, dmGameObject::GetScale(instance));
        return 1;
    }

    /*# sets the position of the instance
     * The position is relative to the parent (if any). The global world position cannot be manually set.
     *
     * @name go.set_position
     * @param position position to set (vector3)
     * @param [id] optional id of the instance to set the position for. Default is the "self" instance from the calling script (hash|string|url)
     */
    int Script_SetPosition(lua_State* L)
    {
        Instance* instance = ResolveInstance(L, 2);
        Vectormath::Aos::Vector3* v = dmScript::CheckVector3(L, 1);
        dmGameObject::SetPosition(instance, Vectormath::Aos::Point3(*v));
        return 0;
    }

    /*# sets the rotation of the instance
     * The rotation is relative to the parent (if any). The global world rotation cannot be manually set.
     *
     * @name go.set_rotation
     * @param rotation rotation to set (quaternion)
     * @param [id] optional id of the instance to get the rotation for. Default is the "self" instance from the calling script (hash|string|url)
     */
    int Script_SetRotation(lua_State* L)
    {
        Instance* instance = ResolveInstance(L, 2);
        Vectormath::Aos::Quat* q = dmScript::CheckQuat(L, 1);
        dmGameObject::SetRotation(instance, *q);
        return 0;
    }

    /*# sets the uniform scale factor of the instance
     * The scale factor is relative to the parent (if any). The global world scale factor cannot be manually set.
     *
     * NOTE! Physics are currently not affected when setting scale from this function.
     *
     * @name go.set_scale
     * @param scale uniform scale factor, must be greater than 0 (number)
     * @param [id] optional id of the instance to get the scale for. Default is the "self" instance from the calling script (hash|string|url)
     */
    int Script_SetScale(lua_State* L)
    {
        Instance* instance = ResolveInstance(L, 2);
        lua_Number v = luaL_checknumber(L, 1);
        if (v <= 0.0)
        {
            return luaL_error(L, "The scale supplied to go.set_scale must be greater than 0.");
        }
        dmGameObject::SetScale(instance, (float)v);
        return 0;
    }

    /*# gets the instance world position
     * Use <code>go.get_position</code> to retrieve the position relative to the parent.
     *
     * @name go.get_world_position
     * @param [id] optional id of the instance to get the world position for. Default is the "self" instance from the calling script (hash|string|url)
     * @return instance world position (vector3)
     */
    int Script_GetWorldPosition(lua_State* L)
    {
        Instance* instance = ResolveInstance(L, 1);
        dmScript::PushVector3(L, Vectormath::Aos::Vector3(dmGameObject::GetWorldPosition(instance)));
        return 1;
    }

    /*# gets the instance world rotation
     * Use <code>go.get_rotation</code> to retrieve the rotation relative to the parent.
     *
     * @name go.get_world_rotation
     * @param [id] optional id of the instance to get the world rotation for. Default is the "self" instance from the calling script (hash|string|url)
     * @return instance world rotation (quaternion)
     */
    int Script_GetWorldRotation(lua_State* L)
    {
        Instance* instance = ResolveInstance(L, 1);
        dmScript::PushQuat(L, dmGameObject::GetWorldRotation(instance));
        return 1;
    }

    /*# gets the instance world scale factor
     * Use <code>go.get_scale</code> to retrieve the scale factor relative to the parent.
     *
     * @name go.get_world_scale
     * @param [id] optional id of the instance to get the world scale for. Default is the "self" instance from the calling script (hash|string|url)
     * @return uniform instance world scale factor (number)
     */
    int Script_GetWorldScale(lua_State* L)
    {
        Instance* instance = ResolveInstance(L, 1);
        lua_pushnumber(L, dmGameObject::GetWorldScale(instance));
        return 1;
    }

    /*# gets the id of an instance
     * The instance id is a hash of the absolute path.
     * If <code>path</code> is specified it can either be absolute, or relative to the instance of the calling script.
     * If <code>path</code> is not specified, the id of the instance of the calling script will be returned. See the examples below for more information.
     *
     * @name go.get_id
     * @param [path] path of the instance for which to return the id (string)
     * @return instance id (hash)
     * @examples
     * <p>
     * For the instance with path <code>/my_sub_collection/my_instance</code>, the following calls are equivalent:
     * </p>
     * <pre>
     * local id = go.get_id() -- no path, defaults to the instance of the calling script
     * local id = go.get_id("/my_sub_collection/my_instance") -- absolute path
     * </pre>
     * <p>
     * From a script in another instance in the same collection, i.e. path <code>/my_sub_collection/my_other_instance</code>, the id of the first instance can be retrieved in two ways:
     * </p>
     * <pre>
     * local id = go.get_id("my_instance") -- relative path
     * local id = go.get_id("/my_sub_collection/my_instance") -- absolute path
     * </pre>
     */
    int Script_GetId(lua_State* L)
    {
        ScriptInstance* i = ScriptInstance_Check(L);
        if (lua_gettop(L) > 0)
        {
            const char* ident = luaL_checkstring(L, 1);
            dmScript::PushHash(L, GetAbsoluteIdentifier(i->m_Instance, ident, strlen(ident)));
        }
        else
        {
            dmScript::PushHash(L, i->m_Instance->m_Identifier);
        }
        return 1;
    }

    /*# deletes a game object instance
     * Use this function to delete a game object identified by its id.
     *
     * NOTE! Don't call this function directly or indirectly from a <a href="#final">final</a> call. This will currently result in undefined behaviour.
     *
     * @name go.delete
     * @param [id] optional id of the instance to delete, the instance of the calling script is deleted by default (hash|string|url)
     * @examples
     * <p>
     * This example demonstrates how to delete a game object with the id "my_game_object".
     * </p>
     * <pre>
     * local id = go.get_id("my_game_object") -- retrieve the id of the game object to be deleted
     * go.detele(id) -- delete the game object
     * </pre>
     */
    int Script_Delete(lua_State* L)
    {
        dmGameObject::HInstance instance = ResolveInstance(L, 1);
        dmGameObject::HCollection collection = instance->m_Collection;
        dmGameObject::Delete(collection, instance);
        return 0;
    }

    /*# constructs a ray in world space from a position in screen space
     *
     * NOTE! Don't use this function, WIP!
     *
     * @name go.screen_ray
     * @param x x-coordinate of the screen space position (number)
     * @param y y-coordinate of the screen space position (number)
     * @return position and direction of the ray in world space (vmath.vector3, vmath.vector3)
     */
    int Script_ScreenRay(lua_State* L)
    {
        lua_Number x = luaL_checknumber(L, 1);
        lua_Number y = luaL_checknumber(L, 2);
        // TODO: This temporarily assumes the worldspace is simply screen space
        // Should be fixed in a more robust way.
        Vector3 p(x, y, 1.0f);
        Vector3 d(0.0f, 0.0f, -1.0f);
        dmScript::PushVector3(L, p);
        dmScript::PushVector3(L, d);
        return 2;
    }

    /*# define a property to be used throughout the script
     * This function defines a property which can then be used in the script through the self-reference.
     * The properties defined this way are automatically exposed in the editor in game objects and collections which use the script.
     * Note that you can only use this function outside any callback-functions like init and update.
     *
     * @name go.property
     * @param name the name of the property (string)
     * @param value default value of the property. In the case of a url, only the empty constructor msg.url() is allowed. (number, hash, url, vector3, vector4, quat)
     * @examples
     * <p>
     * This example demonstrates how to define a property called "health" in a script.
     * The health is decreased whenever someone sends a message called "take_damage" to the script.
     * </p>
     * <pre>
     * go.property("health", 100)
     *
     * function init(self)
     *     -- prints 100 to the output
     *     print(self.health)
     * end
     *
     * function on_message(self, message_id, message, sender)
     *     if message_id == hash("take_damage") then
     *         self.health = self.health - message.damage
     *         print("Ouch! My health is now: " .. self.health)
     *     end
     * end
     * </pre>
     */
    int Script_Property(lua_State* L)
    {
        int top = lua_gettop(L);
        (void)top;

        Script* script = GetScript(L);

        if (script == 0x0)
        {
            return luaL_error(L, "go.property can only be called outside the functions.");
        }

        const char* id = luaL_checkstring(L, 1);
        (void)id;

        bool valid_type = false;
        if (lua_isnumber(L, 2))
        {
            valid_type = true;
        }
        else if (dmScript::IsURL(L, 2))
        {
            valid_type = true;
        }
        else if (dmScript::IsHash(L, 2))
        {
            valid_type = true;
        }
        else if (dmScript::IsVector3(L, 2))
        {
            valid_type = true;
        }
        else if (dmScript::IsVector4(L, 2))
        {
            valid_type = true;
        }
        else if (dmScript::IsQuat(L, 2))
        {
            valid_type = true;
        }
        else if (lua_isboolean(L, 2))
        {
            valid_type = true;
        }
        if (!valid_type)
        {
            return luaL_error(L, "Invalid type (%s) supplied to go.property, must be either a number, boolean, hash, URL, vector3, vector4 or quat.", lua_typename(L, lua_type(L, 2)));
        }
        assert(top == lua_gettop(L));
        return 0;
    }

    void GetURLCallback(lua_State* L, dmMessage::URL* url)
    {
        lua_pushliteral(L, SCRIPT_INSTANCE_NAME);
        lua_rawget(L, LUA_GLOBALSINDEX);
        ScriptInstance* i = (ScriptInstance*)lua_touserdata(L, -1);
        lua_pop(L, 1);

        if (i != 0)
        {
            url->m_Socket = i->m_Instance->m_Collection->m_ComponentSocket;
            url->m_Path = i->m_Instance->m_Identifier;
            url->m_Fragment = i->m_Instance->m_Prototype->m_Components[i->m_ComponentIndex].m_Id;
        }
        else
        {
            dmMessage::ResetURL(*url);
        }
    }

    dmhash_t ResolvePathCallback(uintptr_t user_data, const char* path, uint32_t path_size)
    {
        lua_State* L = (lua_State*)user_data;
        ScriptInstance* i = GetScriptInstance(L);

        if (i != 0)
        {
            if (path_size > 0)
            {
                return GetAbsoluteIdentifier(i->m_Instance, path, path_size);
            }
            else
            {
                return i->m_Instance->m_Identifier;
            }
        }
        else
        {
            Script* script = GetScript(L);
            if (script == 0x0)
            {
                return luaL_error(L, "No context available in which to resolve the supplied URL.");
            }
            else
            {
                // NOTE No resolve takes place here.
                // If it's called from within a go.property() it doesn't matter, since such URLs are resolved at script instance creation
                return dmHashBuffer64(path, path_size);
            }
        }
    }

    uintptr_t GetUserDataCallback(lua_State* L)
    {
        ScriptInstance* i = ScriptInstance_Check(L);
        return (uintptr_t)i->m_Instance;
    }

    static const luaL_reg Script_methods[] =
    {
        {"get_position",        Script_GetPosition},
        {"get_rotation",        Script_GetRotation},
        {"get_scale",           Script_GetScale},
        {"set_position",        Script_SetPosition},
        {"set_rotation",        Script_SetRotation},
        {"set_scale",           Script_SetScale},
        {"get_world_position",  Script_GetWorldPosition},
        {"get_world_rotation",  Script_GetWorldRotation},
        {"get_world_scale",     Script_GetWorldScale},
        {"get_id",              Script_GetId},
        {"delete",              Script_Delete},
        {"screen_ray",          Script_ScreenRay},
        {"property",            Script_Property},
        {0, 0}
    };

    void InitializeScript(dmScript::HContext context, dmResource::HFactory factory)
    {
        lua_State *L = lua_open();
        g_LuaState = L;
        g_ScriptContext = context;

        int top = lua_gettop(L);
        luaL_openlibs(L);

        // Pop all stack values generated from luaopen_*
        lua_pop(L, lua_gettop(L));

        luaL_register(L, SCRIPTINSTANCE, ScriptInstance_methods);   // create methods table, add it to the globals
        int methods = lua_gettop(L);
        luaL_newmetatable(L, SCRIPTINSTANCE);                         // create metatable for Image, add it to the Lua registry
        int metatable = lua_gettop(L);
        luaL_register(L, 0, ScriptInstance_meta);                   // fill metatable

        lua_pushliteral(L, "__metatable");
        lua_pushvalue(L, methods);                       // dup methods table
        lua_settable(L, metatable);

        lua_pop(L, 2);

        luaL_register(L, "go", Script_methods);
        lua_pop(L, 1);

        dmScript::ScriptParams params;
        params.m_Context = context;
        params.m_GetURLCallback = GetURLCallback;
        params.m_ResolvePathCallback = ResolvePathCallback;
        params.m_GetUserDataCallback = GetUserDataCallback;
        dmScript::Initialize(L, params);

        assert(top == lua_gettop(L));
    }

    static void FreeModule(void* user_context, void* user_data)
    {
        dmResource::HFactory factory = (dmResource::HFactory) user_context;
        LuaScript* lua_script = (LuaScript*) user_data;
        dmResource::Release(factory, lua_script);
    }

    void FinalizeScript(dmResource::HFactory factory)
    {
        if (g_ScriptContext)
        {
            dmScript::IterateModules(g_ScriptContext, factory, FreeModule);
        }
        if (g_LuaState)
        {
            lua_close(g_LuaState);
        }
        g_LuaState = 0;
        g_ScriptContext = 0;
    }

    struct LuaData
    {
        const char* m_Buffer;
        uint32_t m_Size;
    };

    static const char* ReadScript(lua_State *L, void *data, size_t *size)
    {
        LuaData* lua_data = (LuaData*)data;
        if (lua_data->m_Size == 0)
        {
            return 0x0;
        }
        else
        {
            *size = lua_data->m_Size;
            lua_data->m_Size = 0;
            return lua_data->m_Buffer;
        }
    }

    static bool LoadScript(lua_State* L, const void* buffer, uint32_t buffer_size, const char* filename, Script* script)
    {
        for (uint32_t i = 0; i < MAX_SCRIPT_FUNCTION_COUNT; ++i)
            script->m_FunctionReferences[i] = LUA_NOREF;

        bool result = false;
        int top = lua_gettop(L);
        (void) top;

        LuaData data;
        data.m_Buffer = (const char*)buffer;
        data.m_Size = buffer_size;
        int ret = lua_load(L, &ReadScript, &data, filename);
        if (ret == 0)
        {
            // Script-reference
            lua_pushliteral(L, SCRIPT_NAME);
            lua_pushlightuserdata(L, (void*) script);
            lua_rawset(L, LUA_GLOBALSINDEX);

            ret = lua_pcall(L, 0, LUA_MULTRET, 0);
            if (ret == 0)
            {
                for (uint32_t i = 0; i < MAX_SCRIPT_FUNCTION_COUNT; ++i)
                {
                    lua_getglobal(L, SCRIPT_FUNCTION_NAMES[i]);
                    if (lua_isnil(L, -1) == 0)
                    {
                        if (lua_type(L, -1) == LUA_TFUNCTION)
                        {
                            script->m_FunctionReferences[i] = luaL_ref(L, LUA_REGISTRYINDEX);
                        }
                        else
                        {
                            dmLogError("The global name '%s' in '%s' must be a function.", SCRIPT_FUNCTION_NAMES[i], filename);
                            lua_pop(L, 1);
                            goto bail;
                        }
                    }
                    else
                    {
                        script->m_FunctionReferences[i] = LUA_NOREF;
                        lua_pop(L, 1);
                    }
                }
                result = true;
            }
            else
            {
                dmLogError("Error running script: %s", lua_tostring(L,-1));
                lua_pop(L, 1);
            }
            lua_pushliteral(L, SCRIPT_NAME);
            lua_pushnil(L);
            lua_rawset(L, LUA_GLOBALSINDEX);
        }
        else
        {
            dmLogError("Error running script: %s", lua_tostring(L,-1));
            lua_pop(L, 1);
        }
bail:
        for (uint32_t i = 0; i < MAX_SCRIPT_FUNCTION_COUNT; ++i)
        {
            lua_pushnil(L);
            lua_setglobal(L, SCRIPT_FUNCTION_NAMES[i]);
        }
        assert(top == lua_gettop(L));
        return result;
    }

    static PropertyResult GetPropertyDefault(const HProperties properties, uintptr_t user_data, dmhash_t id, PropertyVar& out_var);

    HScript NewScript(dmLuaDDF::LuaModule* lua_module, const char* filename)
    {
        lua_State* L = g_LuaState;

        HScript script = new Script();
        script->m_PropertySet.m_UserData = (uintptr_t)script;
        script->m_PropertySet.m_GetPropertyCallback = GetPropertyDefault;
        script->m_LuaModule = lua_module;
        if (!LoadScript(L, (const void*)lua_module->m_Script.m_Data, lua_module->m_Script.m_Count, filename, script))
        {
            delete script;
            return 0;
        }

        return script;
    }

    bool ReloadScript(HScript script, dmLuaDDF::LuaModule* lua_module, const char* filename)
    {
        bool result = true;
        script->m_LuaModule = lua_module;
        if (!LoadScript(g_LuaState, (const void*)lua_module->m_Script.m_Data, lua_module->m_Script.m_Count, filename, script))
            result = false;
        return result;
    }

    void DeleteScript(HScript script)
    {
        lua_State* L = g_LuaState;
        for (uint32_t i = 0; i < MAX_SCRIPT_FUNCTION_COUNT; ++i)
        {
            if (script->m_FunctionReferences[i])
                luaL_unref(L, LUA_REGISTRYINDEX, script->m_FunctionReferences[i]);
        }
        delete script;
    }

    static PropertyResult GetPropertyDefault(const HProperties properties, uintptr_t user_data, dmhash_t id, PropertyVar& out_var)
    {
        Script* script = (Script*)user_data;
        const PropertyDeclarations* defs = &script->m_LuaModule->m_Properties;
        uint32_t n = defs->m_NumberEntries.m_Count;
        for (uint32_t i = 0; i < n; ++i)
        {
            const PropertyDeclarationEntry& entry = defs->m_NumberEntries[i];
            if (entry.m_Id == id)
            {
                out_var.m_Type = PROPERTY_TYPE_NUMBER;
                out_var.m_Number = defs->m_FloatValues[entry.m_Index];
                return PROPERTY_RESULT_OK;
            }
        }
        n = defs->m_HashEntries.m_Count;
        for (uint32_t i = 0; i < n; ++i)
        {
            const PropertyDeclarationEntry& entry = defs->m_HashEntries[i];
            if (entry.m_Id == id)
            {
                out_var.m_Type = PROPERTY_TYPE_HASH;
                out_var.m_Hash = defs->m_HashValues[entry.m_Index];
                return PROPERTY_RESULT_OK;
            }
        }
        n = defs->m_UrlEntries.m_Count;
        for (uint32_t i = 0; i < n; ++i)
        {
            const PropertyDeclarationEntry& entry = defs->m_UrlEntries[i];
            if (entry.m_Id == id)
            {
                out_var.m_Type = PROPERTY_TYPE_URL;
                dmMessage::URL default_url;
                properties->m_GetURLCallback((lua_State*)properties->m_ResolvePathUserData, &default_url);
                const char* url_string = defs->m_StringValues[entry.m_Index];
                dmMessage::Result result = dmScript::ResolveURL(properties->m_ResolvePathCallback, properties->m_ResolvePathUserData, url_string, &out_var.m_URL, &default_url);
                if (result != dmMessage::RESULT_OK)
                {
                    return PROPERTY_RESULT_INVALID_FORMAT;
                }
                return PROPERTY_RESULT_OK;
            }
        }
        n = defs->m_Vector3Entries.m_Count;
        for (uint32_t i = 0; i < n; ++i)
        {
            const PropertyDeclarationEntry& entry = defs->m_Vector3Entries[i];
            if (entry.m_Id == id)
            {
                out_var.m_Type = PROPERTY_TYPE_VECTOR3;
                const float* v = &defs->m_FloatValues[entry.m_Index];
                out_var.m_V4[0] = v[0];
                out_var.m_V4[1] = v[1];
                out_var.m_V4[2] = v[2];
                return PROPERTY_RESULT_OK;
            }
        }
        n = defs->m_Vector4Entries.m_Count;
        for (uint32_t i = 0; i < n; ++i)
        {
            const PropertyDeclarationEntry& entry = defs->m_Vector4Entries[i];
            if (entry.m_Id == id)
            {
                out_var.m_Type = PROPERTY_TYPE_VECTOR4;
                const float* v = &defs->m_FloatValues[entry.m_Index];
                out_var.m_V4[0] = v[0];
                out_var.m_V4[1] = v[1];
                out_var.m_V4[2] = v[2];
                out_var.m_V4[3] = v[3];
                return PROPERTY_RESULT_OK;
            }
        }
        n = defs->m_QuatEntries.m_Count;
        for (uint32_t i = 0; i < n; ++i)
        {
            const PropertyDeclarationEntry& entry = defs->m_QuatEntries[i];
            if (entry.m_Id == id)
            {
                out_var.m_Type = PROPERTY_TYPE_QUAT;
                const float* v = &defs->m_FloatValues[entry.m_Index];
                out_var.m_V4[0] = v[0];
                out_var.m_V4[1] = v[1];
                out_var.m_V4[2] = v[2];
                out_var.m_V4[3] = v[3];
                return PROPERTY_RESULT_OK;
            }
        }
        n = defs->m_BoolEntries.m_Count;
        for (uint32_t i = 0; i < n; ++i)
        {
            const PropertyDeclarationEntry& entry = defs->m_BoolEntries[i];
            if (entry.m_Id == id)
            {
                out_var.m_Type = PROPERTY_TYPE_BOOLEAN;
                out_var.m_Bool = defs->m_FloatValues[entry.m_Index] != 0.0f;
                return PROPERTY_RESULT_OK;
            }
        }
        return PROPERTY_RESULT_NOT_FOUND;
    }

    HScriptInstance NewScriptInstance(HScript script, HInstance instance, uint8_t component_index)
    {
        lua_State* L = g_LuaState;

        int top = lua_gettop(L);
        (void) top;

        lua_getglobal(L, "__instances__");

        ScriptInstance* i = (ScriptInstance *)lua_newuserdata(L, sizeof(ScriptInstance));
        i->m_Script = script;

        lua_pushvalue(L, -1);
        i->m_InstanceReference = luaL_ref( L, LUA_REGISTRYINDEX );

        lua_newtable(L);
        i->m_ScriptDataReference = luaL_ref( L, LUA_REGISTRYINDEX );

        i->m_Instance = instance;
        i->m_ComponentIndex = component_index;
        NewPropertiesParams params;
        params.m_ResolvePathCallback = ResolvePathCallback;
        params.m_ResolvePathUserData = (uintptr_t)L;
        params.m_GetURLCallback = GetURLCallback;
        i->m_Properties = NewProperties(params);
        SetPropertySet(i->m_Properties, PROPERTY_LAYER_DEFAULT, script->m_PropertySet);
        luaL_getmetatable(L, SCRIPTINSTANCE);
        lua_setmetatable(L, -2);

        lua_pop(L, 1);
        lua_pop(L, 1);

        assert(top == lua_gettop(L));

        return i;
    }

    void DeleteScriptInstance(HScriptInstance script_instance)
    {
        lua_State* L = g_LuaState;

        int top = lua_gettop(L);
        (void) top;

        luaL_unref(L, LUA_REGISTRYINDEX, script_instance->m_InstanceReference);
        luaL_unref(L, LUA_REGISTRYINDEX, script_instance->m_ScriptDataReference);

        DeleteProperties(script_instance->m_Properties);

        assert(top == lua_gettop(L));
    }

    void PropertiesToLuaTable(HInstance instance, HScript script, const HProperties properties, lua_State* L, int index)
    {
        const PropertyDeclarations* declarations = &script->m_LuaModule->m_Properties;
        PropertyVar var;
        uint32_t count = declarations->m_NumberEntries.m_Count;
        for (uint32_t i = 0; i < count; ++i)
        {
            const PropertyDeclarationEntry& entry = declarations->m_NumberEntries[i];
            lua_pushstring(L, entry.m_Key);
            bool result = GetProperty(properties, entry.m_Id, var);
            (void)result;
            assert(result);
            assert(var.m_Type == PROPERTY_TYPE_NUMBER);
            lua_pushnumber(L, var.m_Number);
            lua_settable(L, index - 2);
        }
        count = declarations->m_HashEntries.m_Count;
        for (uint32_t i = 0; i < count; ++i)
        {
            const PropertyDeclarationEntry& entry = declarations->m_HashEntries[i];
            lua_pushstring(L, entry.m_Key);
            bool result = GetProperty(properties, entry.m_Id, var);
            (void)result;
            assert(result);
            assert(var.m_Type == PROPERTY_TYPE_HASH);
            dmScript::PushHash(L, var.m_Hash);
            lua_settable(L, index - 2);
        }
        count = declarations->m_UrlEntries.m_Count;
        for (uint32_t i = 0; i < count; ++i)
        {
            const PropertyDeclarationEntry& entry = declarations->m_UrlEntries[i];
            lua_pushstring(L, entry.m_Key);
            bool result = GetProperty(properties, entry.m_Id, var);
            (void)result;
            assert(result);
            assert(var.m_Type == PROPERTY_TYPE_URL);
            dmScript::PushURL(L, var.m_URL);
            lua_settable(L, index - 2);
        }
        count = declarations->m_Vector3Entries.m_Count;
        for (uint32_t i = 0; i < count; ++i)
        {
            const PropertyDeclarationEntry& entry = declarations->m_Vector3Entries[i];
            lua_pushstring(L, entry.m_Key);
            bool result = GetProperty(properties, entry.m_Id, var);
            (void)result;
            assert(result);
            assert(var.m_Type == PROPERTY_TYPE_VECTOR3);
            dmScript::PushVector3(L, Vector3(var.m_V4[0], var.m_V4[1], var.m_V4[2]));
            lua_settable(L, index - 2);
        }
        count = declarations->m_Vector4Entries.m_Count;
        for (uint32_t i = 0; i < count; ++i)
        {
            const PropertyDeclarationEntry& entry = declarations->m_Vector4Entries[i];
            lua_pushstring(L, entry.m_Key);
            bool result = GetProperty(properties, entry.m_Id, var);
            (void)result;
            assert(result);
            assert(var.m_Type == PROPERTY_TYPE_VECTOR4);
            dmScript::PushVector4(L, Vector4(var.m_V4[0], var.m_V4[1], var.m_V4[2], var.m_V4[3]));
            lua_settable(L, index - 2);
        }
        count = declarations->m_QuatEntries.m_Count;
        for (uint32_t i = 0; i < count; ++i)
        {
            const PropertyDeclarationEntry& entry = declarations->m_QuatEntries[i];
            lua_pushstring(L, entry.m_Key);
            bool result = GetProperty(properties, entry.m_Id, var);
            (void)result;
            assert(result);
            assert(var.m_Type == PROPERTY_TYPE_QUAT);
            dmScript::PushQuat(L, Quat(var.m_V4[0], var.m_V4[1], var.m_V4[2], var.m_V4[3]));
            lua_settable(L, index - 2);
        }
        count = declarations->m_BoolEntries.m_Count;
        for (uint32_t i = 0; i < count; ++i)
        {
            const PropertyDeclarationEntry& entry = declarations->m_BoolEntries[i];
            lua_pushstring(L, entry.m_Key);
            bool result = GetProperty(properties, entry.m_Id, var);
            (void)result;
            assert(result);
            assert(var.m_Type == PROPERTY_TYPE_BOOLEAN);
            lua_pushboolean(L, var.m_Bool);
            lua_settable(L, index - 2);
        }
    }

    // Documentation for the scripts

    /*# called when a script component is initialized
     * This is a callback-function, which is called by the engine when a script component is initialized. It can be used
     * to set the initial state of the script.
     *
     * @name init
     * @param self reference to the script state to be used for storing data (script_ref)
     * @examples
     * <pre>
     * function init(self)
     *     -- set up useful data
     *     self.my_value = 1
     * end
     * </pre>
     */

    /*# called when a script component is finalized
     * This is a callback-function, which is called by the engine when a script component is finalized (destroyed). It can
     * be used to e.g. take some last action, report the finalization to other game object instances
     * or release user input focus (see <code>release_input_focus</code>).
     *
     * NOTE! Don't call <a href="#go.delete">go.delete</a> from this function or in any <a href="#on_message">on_message</a> resulting from a message posted from this function. This will currently result in undefined behaviour.
     *
     * @name final
     * @param self reference to the script state to be used for storing data (script_ref)
     * @examples
     * <pre>
     * function final(self)
     *     -- report finalization
     *     msg.post("my_friend_instance", "im_dead", {my_stats = self.some_value})
     * end
     * </pre>
     */

    /*# called every frame to update the script component
     * This is a callback-function, which is called by the engine every frame to update the state of a script component.
     * It can be used to perform any kind of game related tasks, e.g. moving the game object instance.
     *
     * @name update
     * @param self reference to the script state to be used for storing data (script_ref)
     * @param dt the time-step of the frame update
     * @examples
     * <p>
     * This example demonstrates how to move a game object instance through the script component:
     * </p>
     * <pre>
     * function init(self)
     *     -- set initial velocity to be 1 along world x-axis
     *     self.my_velocity = vmath.vector3(1, 0, 0)
     * end
     *
     * function update(self, dt)
     *     -- move the game object instance
     *     go.set_position(go.get_position() + dt * self.my_velocity)
     * end
     * </pre>
     */

    /*# called when a message has been sent to the script component
     * <p>
     * This is a callback-function, which is called by the engine whenever a message has been sent to the script component.
     * It can be used to take action on the message, e.g. send a response back to the sender of the message.
     * </p>
     * <p>
     * The <code>message</code> parameter is a table containing the message data. If the message is sent from the engine, the
     * documentation of the message specifies which data is supplied.
     * </p>
     *
     * @name on_message
     * @param self reference to the script state to be used for storing data (script_ref)
     * @param message_id id of the received message (hash)
     * @param message a table containing the message data (table)
     * @param sender address of the sender (url)
     * @examples
     * <p>
     * This example demonstrates how a game object instance, called "a", can communicate with another instance, called "b". It
     * is assumed that both script components of the instances has id "script".
     * </p>
     * <p>
     * Script of instance "a":
     * </p>
     * <pre>
     * function init(self)
     *     -- let b know about some important data
     *     msg.post("b#script", "my_data", {important_value = 1})
     * end
     * </pre>
     * <p>
     * Script of intance "b":
     * </p>
     * <pre>
     * function init(self)
     *     -- store the url of instance "a" for later use, by specifying nil as socket we
     *     -- automatically use our own socket
     *     self.a_url = msg.url(nil, go.get_id("a"), "script")
     * end
     *
     * function on_message(self, message_id, message, sender)
     *     -- check message and sender
     *     if message_id == hash("my_data") and sender == self.a_url then
     *         -- use the data in some way
     *         self.important_value = message.important_value
     *     end
     * end
     * </pre>
     */

    /*# called when user input is received
     * <p>
     * This is a callback-function, which is called by the engine when user input is sent to the game object instance of the script.
     * It can be used to take action on the input, e.g. move the instance according to the input.
     * </p>
     * <p>
     * For an instance to obtain user input, it must first acquire input focuse through the message <code>acquire_input_focus</code>.
     * See the documentation of that message for more information.
     * </p>
     * <p>
     * The <code>action</code> parameter is a table containing data about the input mapped to the <code>action_id</code>.
     * For mapped actions it specifies the value of the input and if it was just pressed or released.
     * Actions are mapped to input in an input_binding-file.
     * </p>
     * <p>
     * Mouse movement is specifically handled and uses <code>nil</code> as its <code>action_id</code>.
     * The <code>action</code> only contains positional parameters in this case, such as x and y of the pointer.
     * </p>
     * <p>
     * Here is a brief description of the available table fields:
     * </p>
     * <table>
     *   <th>Field</th>
     *   <th>Description</th>
     *   <tr><td><code>value</code></td><td>The amount of input given by the user. This is usually 1 for buttons and 0-1 for analogue inputs. This is not present for mouse movement.</td></tr>
     *   <tr><td><code>pressed</code></td><td>If the input was pressed this frame, 0 for false and 1 for true. This is not present for mouse movement.</td></tr>
     *   <tr><td><code>released</code></td><td>If the input was released this frame, 0 for false and 1 for true. This is not present for mouse movement.</td></tr>
     *   <tr><td><code>repeated</code></td><td>If the input was repeated this frame, 0 for false and 1 for true. This is similar to how a key on a keyboard is repeated when you hold it down. This is not present for mouse movement.</td></tr>
     *   <tr><td><code>x</code></td><td>The x value of a pointer device, if present.</td></tr>
     *   <tr><td><code>y</code></td><td>The y value of a pointer device, if present.</td></tr>
     *   <tr><td><code>dx</code></td><td>The change in x value of a pointer device, if present.</td></tr>
     *   <tr><td><code>dy</code></td><td>The change in y value of a pointer device, if present.</td></tr>
     * </table>
     *
     * @name on_input
     * @param self reference to the script state to be used for storing data (script_ref)
     * @param action_id id of the received input action, as mapped in the input_binding-file (hash)
     * @param action a table containing the input data, see above for a description (table)
     * @return optional boolean to signal if the input should be consumed (not passed on to others) or not, default is false (boolean)
     * @examples
     * <p>
     * This example demonstrates how a game object instance can be moved as a response to user input.
     * </p>
     * <pre>
     * function init(self)
     *     -- acquire input focus
     *     msg.post(nil, "acquire_input_focus")
     *     -- maximum speed the instance can be moved
     *     self.max_speed = 2
     *     -- velocity of the instance, initially zero
     *     self.velocity = vmath.vector3()
     * end
     *
     * function update(self, dt)
     *     -- move the instance
     *     go.set_position(go.get_position() + dt * self.velocity)
     * end
     *
     * function on_input(self, action_id, action)
     *     -- check for movement input
     *     if action_id == hash("right") then
     *         if action.released then -- reset velocity if input was released
     *             self.velocity = vmath.vector3()
     *         else -- update velocity
     *             self.velocity = vmath.vector3(action.value * self.max_speed, 0, 0)
     *         end
     *     end
     * end
     * </pre>
     */

    /*# called when the script component is reloaded
     * <p>
     * This is a callback-function, which is called by the engine when the script component is reloaded, e.g. from the editor.
     * It can be used for live development, e.g. to tweak constants or set up the state properly for the instance.
     * </p>
     *
     * @name on_reload
     * @param self reference to the script state to be used for storing data (script_ref)
     * @examples
     * <p>
     * This example demonstrates how to tweak the speed of a game object instance that is moved on user input.
     * </p>
     * <pre>
     * function init(self)
     *     -- acquire input focus
     *     msg.post(nil, "acquire_input_focus")
     *     -- maximum speed the instance can be moved, this value is tweaked in the on_reload function below
     *     self.max_speed = 2
     *     -- velocity of the instance, initially zero
     *     self.velocity = vmath.vector3()
     * end
     *
     * function update(self, dt)
     *     -- move the instance
     *     go.set_position(go.get_position() + dt * self.velocity)
     * end
     *
     * function on_input(self, action_id, action)
     *     -- check for movement input
     *     if action_id == hash("right") then
     *         if action.released then -- reset velocity if input was released
     *             self.velocity = vmath.vector3()
     *         else -- update velocity
     *             self.velocity = vmath.vector3(action.value * self.max_speed, 0, 0)
     *         end
     *     end
     * end
     *
     * function on_reload(self)
     *     -- edit this value and reload the script component
     *     self.max_speed = 100
     * end
     * </pre>
     */
}<|MERGE_RESOLUTION|>--- conflicted
+++ resolved
@@ -171,24 +171,7 @@
             dmScript::ResolveURL(L, instance_arg, &receiver, 0x0);
             if (receiver.m_Socket != dmGameObject::GetMessageSocket(i->m_Instance->m_Collection))
             {
-<<<<<<< HEAD
-                if (sender.m_Socket != dmGameObject::GetMessageSocket(i->m_Instance->m_Collection))
-                {
-                    luaL_error(L, "function called can only access instances within the same collection.");
-                    return 0; // Actually never reached
-                }
-
-                dmMessage::URL receiver;
-                dmScript::ResolveURL(L, instance_arg, &receiver, &sender);
-                instance = GetInstanceFromIdentifier(instance->m_Collection, receiver.m_Path);
-                if (!instance)
-                {
-                    luaL_error(L, "Instance %s not found", lua_tostring(L, instance_arg));
-                    return 0; // Actually never reached
-                }
-=======
                 luaL_error(L, "function called can only access instances within the same collection.");
->>>>>>> 0bae73f9
             }
             instance = GetInstanceFromIdentifier(instance->m_Collection, receiver.m_Path);
             if (!instance)
