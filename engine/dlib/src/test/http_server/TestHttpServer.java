--- conflicted
+++ resolved
@@ -338,13 +338,8 @@
             server.setHandler(handlerList);
 
             server.start();
-<<<<<<< HEAD
-            Thread.sleep(1000 * 400);
-            System.out.println("ERROR: HTTP server wasn't terminated by the tests after 400 seconds. Quitting...");
-=======
             Thread.sleep(1000 * 500);
             System.out.println("ERROR: HTTP server wasn't terminated by the tests after 500 seconds. Quitting...");
->>>>>>> 675180dd
             System.exit(1);
         }
         catch (Throwable e)
