#include "comp_spine_model.h"

#include <string.h>
#include <float.h>
#include <algorithm>

#include <dlib/array.h>
#include <dlib/hash.h>
#include <dlib/log.h>
#include <dlib/message.h>
#include <dlib/profile.h>
#include <dlib/dstrings.h>
#include <dlib/index_pool.h>
#include <dlib/math.h>
#include <graphics/graphics.h>
#include <render/render.h>
#include <gameobject/gameobject_ddf.h>

#include "../gamesys.h"
#include "../gamesys_private.h"

#include "spine_ddf.h"
#include "sprite_ddf.h"
#include "tile_ddf.h"

using namespace Vectormath::Aos;

namespace dmGameSystem
{
    using namespace Vectormath::Aos;
    using namespace dmGameSystemDDF;

    static const dmhash_t NULL_ANIMATION = dmHashString64("");

    static const dmhash_t PROP_SKIN = dmHashString64("skin");
    static const dmhash_t PROP_ANIMATION = dmHashString64("animation");

    struct SpineModelVertex
    {
        float x;
        float y;
        float z;
        uint16_t u;
        uint16_t v;
        uint8_t r;
        uint8_t g;
        uint8_t b;
        uint8_t a;
    };

    struct SpineModelWorld
    {
        dmArray<SpineModelComponent>        m_Components;
        dmIndexPool32                       m_ComponentIndices;
        dmArray<dmRender::RenderObject>     m_RenderObjects;
        dmGraphics::HVertexDeclaration      m_VertexDeclaration;
        dmGraphics::HVertexBuffer           m_VertexBuffer;
        dmArray<SpineModelVertex>           m_VertexBufferData;

        dmArray<uint32_t>                   m_RenderSortBuffer;
        dmArray<uint32_t>                   m_DrawOrderToMesh;
        // Temporary scratch array for instances, only used during the creation phase of components
        dmArray<dmGameObject::HInstance>    m_ScratchInstances;
        float                               m_MinZ;
        float                               m_MaxZ;
    };

    static void ResourceReloadedCallback(void* user_data, dmResource::SResourceDescriptor* descriptor, const char* name);
    static void DestroyComponent(SpineModelWorld* world, SpineModelComponent* component);

    dmGameObject::CreateResult CompSpineModelNewWorld(const dmGameObject::ComponentNewWorldParams& params)
    {
        SpineModelContext* context = (SpineModelContext*)params.m_Context;
        dmRender::HRenderContext render_context = context->m_RenderContext;
        SpineModelWorld* world = new SpineModelWorld();

        world->m_Components.SetCapacity(context->m_MaxSpineModelCount);
        world->m_Components.SetSize(context->m_MaxSpineModelCount);
        memset(&world->m_Components[0], 0, sizeof(SpineModelComponent) * context->m_MaxSpineModelCount);
        world->m_ComponentIndices.SetCapacity(context->m_MaxSpineModelCount);
        world->m_RenderObjects.SetCapacity(context->m_MaxSpineModelCount);

        world->m_RenderSortBuffer.SetCapacity(context->m_MaxSpineModelCount);
        world->m_RenderSortBuffer.SetSize(context->m_MaxSpineModelCount);
        for (uint32_t i = 0; i < context->m_MaxSpineModelCount; ++i)
        {
            world->m_RenderSortBuffer[i] = i;
        }
        world->m_MinZ = 0;
        world->m_MaxZ = 0;

        dmGraphics::VertexElement ve[] =
        {
                {"position", 0, 3, dmGraphics::TYPE_FLOAT, false},
                {"texcoord0", 1, 2, dmGraphics::TYPE_UNSIGNED_SHORT, true},
                {"color", 2, 4, dmGraphics::TYPE_UNSIGNED_BYTE, true},
        };

        world->m_VertexDeclaration = dmGraphics::NewVertexDeclaration(dmRender::GetGraphicsContext(render_context), ve, sizeof(ve) / sizeof(dmGraphics::VertexElement));

        world->m_VertexBuffer = dmGraphics::NewVertexBuffer(dmRender::GetGraphicsContext(render_context), 0, 0x0, dmGraphics::BUFFER_USAGE_DYNAMIC_DRAW);
        // Assume 4 vertices per mesh
        world->m_VertexBufferData.SetCapacity(4 * world->m_Components.Capacity());

        *params.m_World = world;

        dmResource::RegisterResourceReloadedCallback(context->m_Factory, ResourceReloadedCallback, world);

        return dmGameObject::CREATE_RESULT_OK;
    }

    dmGameObject::CreateResult CompSpineModelDeleteWorld(const dmGameObject::ComponentDeleteWorldParams& params)
    {
        SpineModelWorld* world = (SpineModelWorld*)params.m_World;
        dmGraphics::DeleteVertexDeclaration(world->m_VertexDeclaration);
        dmGraphics::DeleteVertexBuffer(world->m_VertexBuffer);
        world->m_ScratchInstances.SetCapacity(0);

        dmResource::UnregisterResourceReloadedCallback(((SpineModelContext*)params.m_Context)->m_Factory, ResourceReloadedCallback, world);

        delete world;
        return dmGameObject::CREATE_RESULT_OK;
    }

    static bool GetSender(SpineModelComponent* component, dmMessage::URL* out_sender)
    {
        dmMessage::URL sender;
        sender.m_Socket = dmGameObject::GetMessageSocket(dmGameObject::GetCollection(component->m_Instance));
        if (dmMessage::IsSocketValid(sender.m_Socket))
        {
            dmGameObject::Result go_result = dmGameObject::GetComponentId(component->m_Instance, component->m_ComponentIndex, &sender.m_Fragment);
            if (go_result == dmGameObject::RESULT_OK)
            {
                sender.m_Path = dmGameObject::GetIdentifier(component->m_Instance);
                *out_sender = sender;
                return true;
            }
        }
        return false;
    }

    static dmGameSystemDDF::SpineAnimation* FindAnimation(dmGameSystemDDF::AnimationSet* anim_set, dmhash_t animation_id)
    {
        uint32_t anim_count = anim_set->m_Animations.m_Count;
        for (uint32_t i = 0; i < anim_count; ++i)
        {
            dmGameSystemDDF::SpineAnimation* anim = &anim_set->m_Animations[i];
            if (anim->m_Id == animation_id)
            {
                return anim;
            }
        }
        return 0x0;
    }

    static dmGameSystemDDF::MeshEntry* FindMeshEntry(dmGameSystemDDF::MeshSet* mesh_set, dmhash_t skin_id)
    {
        for (uint32_t i = 0; i < mesh_set->m_MeshEntries.m_Count; ++i)
        {
            dmGameSystemDDF::MeshEntry* mesh_entry = &mesh_set->m_MeshEntries[i];
            if (mesh_entry->m_Id == skin_id)
            {
                return mesh_entry;
            }
        }
        return 0x0;
    }

    static void AllocateMeshProperties(dmGameSystemDDF::MeshSet* mesh_set, dmArray<MeshProperties>* mesh_properties) {
        uint32_t max_mesh_count = 0;
        uint32_t count = mesh_set->m_MeshEntries.m_Count;
        for (uint32_t i = 0; i < count; ++i) {
            uint32_t mesh_count = mesh_set->m_MeshEntries[i].m_Meshes.m_Count;
            if (mesh_count > max_mesh_count) {
                max_mesh_count = mesh_count;
            }
        }
        mesh_properties->SetCapacity(max_mesh_count);
    }

    static SpinePlayer* GetPlayer(SpineModelComponent* component)
    {
        return &component->m_Players[component->m_CurrentPlayer];
    }

    static SpinePlayer* GetSecondaryPlayer(SpineModelComponent* component)
    {
        return &component->m_Players[(component->m_CurrentPlayer+1) % 2];
    }

    static SpinePlayer* SwitchPlayer(SpineModelComponent* component)
    {
        component->m_CurrentPlayer = (component->m_CurrentPlayer + 1) % 2;
        return &component->m_Players[component->m_CurrentPlayer];
    }

    static bool PlayAnimation(SpineModelComponent* component, dmhash_t animation_id, dmGameObject::Playback playback, float blend_duration)
    {
        dmGameSystemDDF::SpineAnimation* anim = FindAnimation(&component->m_Resource->m_Scene->m_SpineScene->m_AnimationSet, animation_id);
        if (anim != 0x0)
        {
            if (blend_duration > 0.0f)
            {
                component->m_BlendTimer = 0.0f;
                component->m_BlendDuration = blend_duration;
                component->m_Blending = 1;
            }
            else
            {
                SpinePlayer* player = GetPlayer(component);
                player->m_Playing = 0;
            }
            SpinePlayer* player = SwitchPlayer(component);
            player->m_AnimationId = animation_id;
            player->m_Animation = anim;
            player->m_Cursor = 0.0f;
            player->m_Playing = 1;
            player->m_Playback = playback;
            if (player->m_Playback == dmGameObject::PLAYBACK_ONCE_BACKWARD || player->m_Playback == dmGameObject::PLAYBACK_LOOP_BACKWARD)
                player->m_Backwards = 1;
            else
                player->m_Backwards = 0;
            return true;
        }
        return false;
    }

    static void CancelAnimation(SpineModelComponent* component)
    {
        SpinePlayer* player = GetPlayer(component);
        player->m_Playing = 0;
    }

    static void ReHash(SpineModelComponent* component)
    {
        // Hash resource-ptr, material-handle, blend mode and render constants
        HashState32 state;
        bool reverse = false;
        SpineModelResource* resource = component->m_Resource;
        dmGameSystemDDF::SpineModelDesc* ddf = resource->m_Model;
        dmHashInit32(&state, reverse);
        dmHashUpdateBuffer32(&state, &resource, sizeof(resource));
        dmHashUpdateBuffer32(&state, &resource->m_Material, sizeof(resource->m_Material));
        dmHashUpdateBuffer32(&state, &ddf->m_BlendMode, sizeof(ddf->m_BlendMode));
        dmArray<dmRender::Constant>& constants = component->m_RenderConstants;
        uint32_t size = constants.Size();
        // Padding in the SetConstant-struct forces us to copy the components by hand
        for (uint32_t i = 0; i < size; ++i)
        {
            dmRender::Constant& c = constants[i];
            dmHashUpdateBuffer32(&state, &c.m_NameHash, sizeof(uint64_t));
            dmHashUpdateBuffer32(&state, &c.m_Value, sizeof(Vector4));
            component->m_PrevRenderConstants[i] = c.m_Value;
        }
        component->m_MixedHash = dmHashFinal32(&state);
    }

    static dmGameObject::CreateResult CreatePose(SpineModelWorld* world, SpineModelComponent* component)
    {
        dmGameObject::HInstance instance = component->m_Instance;
        dmGameObject::HCollection collection = dmGameObject::GetCollection(instance);
        dmArray<SpineBone>& bind_pose = component->m_Resource->m_Scene->m_BindPose;
        dmGameSystemDDF::Skeleton* skeleton = &component->m_Resource->m_Scene->m_SpineScene->m_Skeleton;
        uint32_t bone_count = skeleton->m_Bones.m_Count;
        component->m_Pose.SetCapacity(bone_count);
        component->m_Pose.SetSize(bone_count);
        for (uint32_t i = 0; i < bone_count; ++i)
        {
            component->m_Pose[i].SetIdentity();
        }
        component->m_NodeIds.SetCapacity(bone_count);
        component->m_NodeIds.SetSize(bone_count);
        if (bone_count > world->m_ScratchInstances.Capacity()) {
            world->m_ScratchInstances.SetCapacity(bone_count);
        }
        world->m_ScratchInstances.SetSize(0);
        for (uint32_t i = 0; i < bone_count; ++i)
        {
            dmGameObject::HInstance inst = dmGameObject::New(collection, 0x0);
            if (inst == 0x0) {
                component->m_NodeInstances.SetSize(i);
                return dmGameObject::CREATE_RESULT_UNKNOWN_ERROR;
<<<<<<< HEAD
            dmhash_t id = dmGameObject::GenerateUniqueInstanceId(collection);
            dmGameObject::SetIdentifier(collection, inst, id);
=======
            }

            dmGameObject::Result result = dmGameObject::SetIdentifier(collection, inst, dmGameObject::GenerateUniqueInstanceId(collection));
            if (dmGameObject::RESULT_OK != result) {
                dmGameObject::Delete(collection, inst);
                component->m_NodeInstances.SetSize(i);
                return dmGameObject::CREATE_RESULT_UNKNOWN_ERROR;
            }

>>>>>>> 67b80f6d
            dmGameObject::SetBone(inst, true);
            dmTransform::Transform transform = bind_pose[i].m_LocalToParent;
            if (i == 0)
            {
                transform = dmTransform::Mul(component->m_Transform, transform);
            }
            dmGameObject::SetPosition(inst, Point3(transform.GetTranslation()));
            dmGameObject::SetRotation(inst, transform.GetRotation());
            dmGameObject::SetScale(inst, transform.GetScale());
            component->m_NodeIds[i] = id;
            world->m_ScratchInstances.Push(inst);
        }
        // Set parents in reverse to account for child-prepending
        for (uint32_t i = 0; i < bone_count; ++i)
        {
            uint32_t index = bone_count - 1 - i;
            dmGameObject::HInstance inst = world->m_ScratchInstances[index];
            dmGameObject::HInstance parent = instance;
            if (index > 0)
            {
                parent = world->m_ScratchInstances[skeleton->m_Bones[index].m_Parent];
            }
            dmGameObject::SetParent(inst, parent);
        }
        return dmGameObject::CREATE_RESULT_OK;
    }

    static void DestroyPose(SpineModelComponent* component)
    {
        // Delete bone game objects
<<<<<<< HEAD
        dmGameObject::DeleteBones(component->m_Instance);
=======
        uint32_t bone_count = component->m_NodeInstances.Size();
        for (uint32_t i = 0; i < bone_count; ++i)
        {
            dmGameObject::HInstance inst = component->m_NodeInstances[i];
            if (inst != 0x0)
            {
                dmGameObject::Delete(dmGameObject::GetCollection(component->m_Instance), inst);
            }
            else
            {
                break;
            }
        }
        component->m_NodeInstances.SetSize(0);
>>>>>>> 67b80f6d
    }

    dmGameObject::CreateResult CompSpineModelCreate(const dmGameObject::ComponentCreateParams& params)
    {
        SpineModelWorld* world = (SpineModelWorld*)params.m_World;

        if (world->m_ComponentIndices.Remaining() == 0)
        {
            dmLogError("Spine Model could not be created since the buffer is full (%d).", world->m_Components.Capacity());
            return dmGameObject::CREATE_RESULT_UNKNOWN_ERROR;
        }
        uint32_t index = world->m_ComponentIndices.Pop();
        SpineModelComponent* component = &world->m_Components[index];
        component->m_Instance = params.m_Instance;
        component->m_Transform = dmTransform::Transform(Vector3(params.m_Position), params.m_Rotation, 1.0f);
        component->m_Resource = (SpineModelResource*)params.m_Resource;
        dmMessage::ResetURL(component->m_Listener);
        component->m_ComponentIndex = params.m_ComponentIndex;
        component->m_Enabled = 1;
        component->m_Skin = dmHashString64(component->m_Resource->m_Model->m_Skin);
        dmGameSystemDDF::MeshSet* mesh_set = &component->m_Resource->m_Scene->m_SpineScene->m_MeshSet;
        AllocateMeshProperties(mesh_set, &component->m_MeshProperties);
        component->m_MeshEntry = FindMeshEntry(&component->m_Resource->m_Scene->m_SpineScene->m_MeshSet, component->m_Skin);
<<<<<<< HEAD
        dmGameObject::CreateResult result = CreatePose(world, component);
        if (result != dmGameObject::CREATE_RESULT_OK)
=======
        dmGameObject::CreateResult result = CreatePose(component);
        if (result != dmGameObject::CREATE_RESULT_OK) {
            DestroyComponent(world, component);
>>>>>>> 67b80f6d
            return result;
        }
        ReHash(component);
        dmhash_t default_animation_id = dmHashString64(component->m_Resource->m_Model->m_DefaultAnimation);
        if (default_animation_id != NULL_ANIMATION)
        {
            // Loop forward should be the most common for idle anims etc.
            PlayAnimation(component, default_animation_id, dmGameObject::PLAYBACK_LOOP_FORWARD, 0.0f);
        }

        *params.m_UserData = (uintptr_t)component;
        return dmGameObject::CREATE_RESULT_OK;
    }

    static void DestroyComponent(SpineModelWorld* world, SpineModelComponent* component)
    {
        DestroyPose(component);
        uint32_t index = component - &world->m_Components[0];
        // If we're going to use memset, then we should explicitly clear pose and instance arrays.
        component->m_Pose.SetCapacity(0);
<<<<<<< HEAD
        component->m_NodeIds.SetCapacity(0);
=======
        component->m_NodeInstances.SetCapacity(0);
        component->m_MeshProperties.SetCapacity(0);
>>>>>>> 67b80f6d
        memset(component, 0, sizeof(SpineModelComponent));
        world->m_ComponentIndices.Push(index);
    }

    dmGameObject::CreateResult CompSpineModelDestroy(const dmGameObject::ComponentDestroyParams& params)
    {
        SpineModelWorld* world = (SpineModelWorld*)params.m_World;
        SpineModelComponent* component = (SpineModelComponent*)*params.m_UserData;
        DestroyComponent(world, component);
        return dmGameObject::CREATE_RESULT_OK;
    }

    struct SortPredSpine
    {
        SortPredSpine(SpineModelWorld* world) : m_World(world) {}

        SpineModelWorld* m_World;

        inline bool operator () (const uint32_t x, const uint32_t y)
        {
            SpineModelComponent* c1 = &m_World->m_Components[x];
            SpineModelComponent* c2 = &m_World->m_Components[y];
            return c1->m_SortKey.m_Key < c2->m_SortKey.m_Key;
        }

    };

    static void GenerateKeys(SpineModelWorld* world)
    {
        dmArray<SpineModelComponent>& components = world->m_Components;
        uint32_t n = components.Size();

        float min_z = world->m_MinZ;
        float range = 1.0f / (world->m_MaxZ - world->m_MinZ);

        SpineModelComponent* first = world->m_Components.Begin();
        for (uint32_t i = 0; i < n; ++i)
        {
            SpineModelComponent* c = &components[i];
            uint32_t index = c - first;
            if (c->m_Resource && c->m_Enabled)
            {
                float z = (c->m_World.getElem(3, 2) - min_z) * range * 65535;
                z = dmMath::Clamp(z, 0.0f, 65535.0f);
                uint16_t zf = (uint16_t) z;
                c->m_SortKey.m_Z = zf;
                c->m_SortKey.m_Index = index;
                c->m_SortKey.m_MixedHash = c->m_MixedHash;
            }
            else
            {
                c->m_SortKey.m_Key = 0xffffffffffffffffULL;
            }
        }
    }

    static void Sort(SpineModelWorld* world)
    {
        DM_PROFILE(SpineModel, "Sort");
        dmArray<uint32_t>* buffer = &world->m_RenderSortBuffer;
        SortPredSpine pred(world);
        std::sort(buffer->Begin(), buffer->End(), pred);
    }

#define TO_BYTE(val) (uint8_t)(val * 255.0f)
#define TO_SHORT(val) (uint16_t)((val) * 65535.0f)

    static void UpdateMeshDrawOrder(SpineModelWorld* world, const SpineModelComponent* component, uint32_t mesh_count) {
        // Spine's approach to update draw order is to:
        // * Initialize with default draw order (integer sequence)
        // * Add entries with changed draw order
        // * Fill untouched slots with the unchanged entries
        // E.g.:
        // Init: [0, 1, 2]
        // Changed: 1 => 0, results in [1, 1, 2]
        // Unchanged: 0 => 0, 2 => 2, results in [1, 0, 2] (indices 1 and 2 were untouched and filled)
        world->m_DrawOrderToMesh.SetSize(mesh_count);
        // Intialize
        for (uint32_t i = 0; i < mesh_count; ++i) {
            world->m_DrawOrderToMesh[i] = i;
        }
        // Update changed
        for (uint32_t i = 0; i < mesh_count; ++i) {
            uint32_t order = component->m_MeshProperties[i].m_Order;
            if (order != i) {
                world->m_DrawOrderToMesh[order] = i;
            }
        }
        // Fill with unchanged
        uint32_t draw_order = 0;
        for (uint32_t i = 0; i < mesh_count; ++i) {
            uint32_t order = component->m_MeshProperties[i].m_Order;
            if (order == i) {
                // Find free slot
                while (world->m_DrawOrderToMesh[draw_order] != draw_order) {
                    ++draw_order;
                }
                world->m_DrawOrderToMesh[draw_order] = i;
                ++draw_order;
            }
        }
    }

    static void CreateVertexData(SpineModelWorld* world, dmArray<SpineModelVertex>& vertex_buffer, TextureSetResource* texture_set, uint32_t start_index, uint32_t end_index)
    {
        DM_PROFILE(SpineModel, "CreateVertexData");

        const dmArray<SpineModelComponent>& components = world->m_Components;
        const dmArray<uint32_t>& sort_buffer = world->m_RenderSortBuffer;

        for (uint32_t i = start_index; i < end_index; ++i)
        {
            const SpineModelComponent* component = &components[sort_buffer[i]];

            dmGameSystemDDF::MeshEntry* mesh_entry = component->m_MeshEntry;
            if (mesh_entry == 0x0)
                continue;

            const Matrix4& w = component->m_World;

            dmArray<SpineBone>& bind_pose = component->m_Resource->m_Scene->m_BindPose;

            uint32_t mesh_count = mesh_entry->m_Meshes.m_Count;
            UpdateMeshDrawOrder(world, component, mesh_count);
            for (uint32_t draw_index = 0; draw_index < mesh_count; ++draw_index) {
                uint32_t mesh_index = world->m_DrawOrderToMesh[draw_index];
                const MeshProperties* properties = &component->m_MeshProperties[mesh_index];
                dmGameSystemDDF::Mesh* mesh = &mesh_entry->m_Meshes[mesh_index];
                if (!properties->m_Visible) {
                    continue;
                }
                uint32_t index_count = mesh->m_Indices.m_Count;
                uint32_t buffer_offset = vertex_buffer.Size();
                vertex_buffer.SetSize(buffer_offset + index_count);
                for (uint32_t ii = 0; ii < index_count; ++ii)
                {
                    SpineModelVertex& v = vertex_buffer[buffer_offset + ii];
                    uint32_t vi = mesh->m_Indices[ii];
                    uint32_t e = vi*3;
                    Point3 in_p(mesh->m_Positions[e+0], mesh->m_Positions[e+1], mesh->m_Positions[e+2]);
                    Point3 out_p(0.0f, 0.0f, 0.0f);
                    uint32_t bi_offset = vi * 4;
                    uint32_t* bone_indices = &mesh->m_BoneIndices[bi_offset];
                    float* bone_weights = &mesh->m_Weights[bi_offset];
                    for (uint32_t bi = 0; bi < 4; ++bi)
                    {
                        if (bone_weights[bi] > 0.0f)
                        {
                            uint32_t bone_index = bone_indices[bi];
                            out_p += Vector3(dmTransform::Apply(component->m_Pose[bone_index], dmTransform::Apply(bind_pose[bone_index].m_ModelToLocal, in_p))) * bone_weights[bi];
                        }
                    }
                    Vector4 posed_vertex = w * out_p;
                    v.x = posed_vertex[0];
                    v.y = posed_vertex[1];
                    v.z = posed_vertex[2];
                    e = vi*2;
                    v.u = TO_SHORT(mesh->m_Texcoord0[e+0]);
                    v.v = TO_SHORT(mesh->m_Texcoord0[e+1]);
                    v.r = TO_BYTE(properties->m_Color[0]);
                    v.g = TO_BYTE(properties->m_Color[1]);
                    v.b = TO_BYTE(properties->m_Color[2]);
                    v.a = TO_BYTE(properties->m_Color[3]);
                }
            }
        }
    }

#undef TO_BYTE
#undef TO_SHORT

    static uint32_t RenderBatch(SpineModelWorld* world, dmRender::HRenderContext render_context, dmArray<SpineModelVertex>& vertex_buffer, uint32_t start_index)
    {
        DM_PROFILE(SpineModel, "RenderBatch");
        uint32_t n = world->m_Components.Size();

        const dmArray<SpineModelComponent>& components = world->m_Components;
        const dmArray<uint32_t>& sort_buffer = world->m_RenderSortBuffer;

        const SpineModelComponent* first = &components[sort_buffer[start_index]];
        assert(first->m_Enabled);
        TextureSetResource* texture_set = first->m_Resource->m_Scene->m_TextureSet;
        uint64_t z = first->m_SortKey.m_Z;
        uint32_t hash = first->m_MixedHash;

        uint32_t vertex_count = 0;
        uint32_t end_index = n;
        for (uint32_t i = start_index; i < n; ++i)
        {
            const SpineModelComponent* c = &components[sort_buffer[i]];
            if (!c->m_Enabled || c->m_MixedHash != hash || c->m_SortKey.m_Z != z)
            {
                end_index = i;
                break;
            }
            if (c->m_MeshEntry != 0x0) {
                uint32_t mesh_count = c->m_MeshEntry->m_Meshes.m_Count;
                for (uint32_t mesh_index = 0; mesh_index < mesh_count; ++mesh_index) {
                    if (c->m_MeshProperties[mesh_index].m_Visible) {
                        vertex_count += c->m_MeshEntry->m_Meshes[mesh_index].m_Indices.m_Count;
                    }
                }
            }
        }

        if (vertex_buffer.Remaining() < vertex_count)
            vertex_buffer.OffsetCapacity(vertex_count - vertex_buffer.Remaining());

        // Render object
        dmRender::RenderObject ro;
        ro.m_VertexDeclaration = world->m_VertexDeclaration;
        ro.m_VertexBuffer = world->m_VertexBuffer;
        ro.m_PrimitiveType = dmGraphics::PRIMITIVE_TRIANGLES;
        ro.m_VertexStart = vertex_buffer.Size();
        ro.m_VertexCount = vertex_count;
        ro.m_Material = first->m_Resource->m_Material;
        ro.m_Textures[0] = texture_set->m_Texture;
        // The first transform is used for the batch. Mean-value might be better?
        // NOTE: The position is already transformed, see CreateVertexData, but set for sorting.
        // See also sprite.vp
        ro.m_WorldTransform = first->m_World;
        ro.m_CalculateDepthKey = 1;

        const dmArray<dmRender::Constant>& constants = first->m_RenderConstants;
        uint32_t size = constants.Size();
        for (uint32_t i = 0; i < size; ++i)
        {
            const dmRender::Constant& c = constants[i];
            dmRender::EnableRenderObjectConstant(&ro, c.m_NameHash, c.m_Value);
        }

        dmGameSystemDDF::SpineModelDesc::BlendMode blend_mode = first->m_Resource->m_Model->m_BlendMode;
        switch (blend_mode)
        {
            case dmGameSystemDDF::SpineModelDesc::BLEND_MODE_ALPHA:
                ro.m_SourceBlendFactor = dmGraphics::BLEND_FACTOR_ONE;
                ro.m_DestinationBlendFactor = dmGraphics::BLEND_FACTOR_ONE_MINUS_SRC_ALPHA;
            break;

            case dmGameSystemDDF::SpineModelDesc::BLEND_MODE_ADD:
                ro.m_SourceBlendFactor = dmGraphics::BLEND_FACTOR_ONE;
                ro.m_DestinationBlendFactor = dmGraphics::BLEND_FACTOR_ONE;
            break;

            case dmGameSystemDDF::SpineModelDesc::BLEND_MODE_MULT:
                ro.m_SourceBlendFactor = dmGraphics::BLEND_FACTOR_DST_COLOR;
                ro.m_DestinationBlendFactor = dmGraphics::BLEND_FACTOR_ONE_MINUS_SRC_ALPHA;
            break;

            default:
                dmLogError("Unknown blend mode: %d\n", blend_mode);
                assert(0);
            break;
        }
        ro.m_SetBlendFactors = 1;

        world->m_RenderObjects.Push(ro);
        dmRender::AddToRender(render_context, &world->m_RenderObjects[world->m_RenderObjects.Size() - 1]);

        CreateVertexData(world, vertex_buffer, texture_set, start_index, end_index);
        return end_index;
    }

    void UpdateTransforms(SpineModelWorld* world)
    {
        DM_PROFILE(SpineModel, "UpdateTransforms");

        dmArray<SpineModelComponent>& components = world->m_Components;
        uint32_t n = components.Size();
        float min_z = FLT_MAX;
        float max_z = -FLT_MAX;
        for (uint32_t i = 0; i < n; ++i)
        {
            SpineModelComponent* c = &components[i];

            // NOTE: texture_set = c->m_Resource might be NULL so it's essential to "continue" here
            if (!c->m_Enabled)
                continue;

            if (c->m_MeshEntry != 0x0)
            {
                dmTransform::Transform world = dmGameObject::GetWorldTransform(c->m_Instance);
                if (dmGameObject::ScaleAlongZ(c->m_Instance))
                {
                    world = dmTransform::Mul(world, c->m_Transform);
                }
                else
                {
                    world = dmTransform::MulNoScaleZ(world, c->m_Transform);
                }
                Matrix4 w = dmTransform::ToMatrix4(world);
                Vector4 position = w.getCol3();
                float z = position.getZ();
                min_z = dmMath::Min(min_z, z);
                max_z = dmMath::Max(max_z, z);
                w.setCol3(position);
                c->m_World = w;
            }
        }

        if (n == 0)
        {
            // NOTE: Avoid large numbers and risk of de-normalized etc.
            // if n == 0 the actual values of min/max-z doens't matter
            min_z = 0;
            max_z = 1;
        }

        world->m_MinZ = min_z;
        world->m_MaxZ = max_z;
    }

    static Vector3 SampleVec3(uint32_t sample, float frac, float* data)
    {
        uint32_t i0 = sample*3;
        uint32_t i1 = i0+3;
        return lerp(frac, Vector3(data[i0+0], data[i0+1], data[i0+2]), Vector3(data[i1+0], data[i1+1], data[i1+2]));
    }

    static Vector4 SampleVec4(uint32_t sample, float frac, float* data)
    {
        uint32_t i0 = sample*4;
        uint32_t i1 = i0+4;
        return lerp(frac, Vector4(data[i0+0], data[i0+1], data[i0+2], data[i0+3]), Vector4(data[i1+0], data[i1+1], data[i1+2], data[i1+3]));
    }

    static Quat SampleQuat(uint32_t sample, float frac, float* data)
    {
        uint32_t i = sample*4;
        return lerp(frac, Quat(data[i+0], data[i+1], data[i+2], data[i+3]), Quat(data[i+0+4], data[i+1+4], data[i+2+4], data[i+3+4]));
    }

    static float CursorToTime(float cursor, float duration, bool backwards, bool once_pingpong)
    {
        float t = cursor;
        if (backwards)
            t = duration - t;
        if (once_pingpong && t > duration * 0.5f)
        {
            t = duration - t;
        }
        return t;
    }

    static void PostEvent(dmMessage::URL* sender, dmMessage::URL* receiver, dmhash_t event_id, dmGameSystemDDF::EventKey* key)
    {
        dmGameSystemDDF::SpineEvent event;
        event.m_EventId = event_id;
        event.m_T = key->m_T;
        event.m_Integer = key->m_Integer;
        event.m_Float = key->m_Float;
        event.m_String = key->m_String;

        dmhash_t message_id = dmGameSystemDDF::SpineEvent::m_DDFDescriptor->m_NameHash;

        uintptr_t descriptor = (uintptr_t)dmGameSystemDDF::SpineEvent::m_DDFDescriptor;
        uint32_t data_size = sizeof(dmGameSystemDDF::SpineEvent);
        dmMessage::Result result = dmMessage::Post(sender, receiver, message_id, 0, descriptor, &event, data_size);
        if (result != dmMessage::RESULT_OK)
        {
            dmLogError("Could not send spine_event to listener.");
        }
    }

    static void PostEventsInterval(dmMessage::URL* sender, dmMessage::URL* receiver, dmGameSystemDDF::SpineAnimation* animation, float start_cursor, float end_cursor, float duration, bool backwards)
    {
        const uint32_t track_count = animation->m_EventTracks.m_Count;
        for (uint32_t ti = 0; ti < track_count; ++ti)
        {
            dmGameSystemDDF::EventTrack* track = &animation->m_EventTracks[ti];
            const uint32_t key_count = track->m_Keys.m_Count;
            for (uint32_t ki = 0; ki < key_count; ++ki)
            {
                dmGameSystemDDF::EventKey* key = &track->m_Keys[ki];
                float cursor = key->m_T;
                if (backwards)
                    cursor = duration - cursor;
                if (start_cursor <= cursor && cursor < end_cursor)
                {
                    PostEvent(sender, receiver, track->m_EventId, key);
                }
            }
        }
    }

    static void PostEvents(SpinePlayer* player, dmMessage::URL* sender, dmMessage::URL* listener, dmGameSystemDDF::SpineAnimation* animation, float dt, float prev_cursor, float duration, bool completed)
    {
        dmMessage::URL receiver = *listener;
        if (!dmMessage::IsSocketValid(receiver.m_Socket))
        {
            receiver = *sender;
            receiver.m_Fragment = 0; // broadcast to sibling components
        }
        float cursor = player->m_Cursor;
        // Since the intervals are defined as t0 <= t < t1, make sure we include the end of the animation, i.e. when t1 == duration
        if (completed)
            cursor += dt;
        // If the start cursor is greater than the end cursor, we have looped and handle that as two distinct intervals: [0,end_cursor) and [start_cursor,duration)
        // Note that for looping ping pong, one event can be triggered twice during the same frame by appearing in both intervals
        if (prev_cursor > cursor)
        {
            bool prev_backwards = player->m_Backwards;
            // Handle the flipping nature of ping pong
            if (player->m_Playback == dmGameObject::PLAYBACK_LOOP_PINGPONG)
            {
                prev_backwards = !player->m_Backwards;
            }
            PostEventsInterval(sender, &receiver, animation, prev_cursor, duration, duration, prev_backwards);
            PostEventsInterval(sender, &receiver, animation, 0.0f, cursor, duration, player->m_Backwards);
        }
        else
        {
            // Special handling when we reach the way back of once ping pong playback
            float half_duration = duration * 0.5f;
            if (player->m_Playback == dmGameObject::PLAYBACK_ONCE_PINGPONG && cursor > half_duration)
            {
                // If the previous cursor was still in the forward direction, treat it as two distinct intervals: [start_cursor,half_duration) and [half_duration, end_cursor)
                if (prev_cursor < half_duration)
                {
                    PostEventsInterval(sender, &receiver, animation, prev_cursor, half_duration, duration, false);
                    PostEventsInterval(sender, &receiver, animation, half_duration, cursor, duration, true);
                }
                else
                {
                    PostEventsInterval(sender, &receiver, animation, prev_cursor, cursor, duration, true);
                }
            }
            else
            {
                PostEventsInterval(sender, &receiver, animation, prev_cursor, cursor, duration, player->m_Backwards);
            }
        }
    }

    static float GetCursorDuration(SpinePlayer* player, dmGameSystemDDF::SpineAnimation* animation)
    {
        float duration = animation->m_Duration;
        if (player->m_Playback == dmGameObject::PLAYBACK_ONCE_PINGPONG)
        {
            duration *= 2.0f;
        }
        return duration;
    }

    static void UpdatePlayer(SpineModelComponent* component, SpinePlayer* player, float dt, dmMessage::URL* listener)
    {
        dmGameSystemDDF::SpineAnimation* animation = player->m_Animation;
        if (animation == 0x0 || !player->m_Playing)
            return;

        // Advance cursor
        float prev_cursor = player->m_Cursor;
        if (player->m_Playback != dmGameObject::PLAYBACK_NONE)
        {
            player->m_Cursor += dt;
        }
        float duration = GetCursorDuration(player, animation);
        if (duration == 0.0f) {
            player->m_Cursor = 0;
        }

        // Adjust cursor
        bool completed = false;
        switch (player->m_Playback)
        {
        case dmGameObject::PLAYBACK_ONCE_FORWARD:
        case dmGameObject::PLAYBACK_ONCE_BACKWARD:
        case dmGameObject::PLAYBACK_ONCE_PINGPONG:
            if (player->m_Cursor >= duration)
            {
                player->m_Cursor = duration;
                completed = true;
            }
            break;
        case dmGameObject::PLAYBACK_LOOP_FORWARD:
        case dmGameObject::PLAYBACK_LOOP_BACKWARD:
            while (player->m_Cursor >= duration && duration > 0.0f)
            {
                player->m_Cursor -= duration;
            }
            break;
        case dmGameObject::PLAYBACK_LOOP_PINGPONG:
            while (player->m_Cursor >= duration && duration > 0.0f)
            {
                player->m_Cursor -= duration;
                player->m_Backwards = ~player->m_Backwards;
            }
            break;
        default:
            break;
        }

        dmMessage::URL sender;
        if (prev_cursor != player->m_Cursor && GetSender(component, &sender))
        {
            dmMessage::URL receiver = *listener;
            receiver.m_Function = 0;
            PostEvents(player, &sender, &receiver, animation, dt, prev_cursor, duration, completed);
        }

        if (completed)
        {
            player->m_Playing = 0;
            // Only report completeness for the primary player
            if (player == GetPlayer(component) && dmMessage::IsSocketValid(listener->m_Socket))
            {
                dmMessage::URL sender;
                if (GetSender(component, &sender))
                {
                    dmhash_t message_id = dmGameSystemDDF::SpineAnimationDone::m_DDFDescriptor->m_NameHash;
                    dmGameSystemDDF::SpineAnimationDone message;
                    message.m_AnimationId = player->m_AnimationId;
                    message.m_Playback = player->m_Playback;

                    dmMessage::URL receiver = *listener;
                    uintptr_t descriptor = (uintptr_t)dmGameSystemDDF::SpineAnimationDone::m_DDFDescriptor;
                    uint32_t data_size = sizeof(dmGameSystemDDF::SpineAnimationDone);
                    dmMessage::Result result = dmMessage::Post(&sender, &receiver, message_id, 0, descriptor, &message, data_size);
                    dmMessage::ResetURL(*listener);
                    if (result != dmMessage::RESULT_OK)
                    {
                        dmLogError("Could not send animation_done to listener.");
                    }
                }
                else
                {
                    dmLogError("Could not send animation_done to listener because of incomplete component.");
                }
            }
        }
    }

    static void ApplyAnimation(SpinePlayer* player, dmArray<dmTransform::Transform>& pose, dmArray<MeshProperties>& properties, float blend_weight, dmhash_t skin_id, bool draw_order)
    {
        dmGameSystemDDF::SpineAnimation* animation = player->m_Animation;
        if (animation == 0x0)
            return;
        float duration = GetCursorDuration(player, animation);
        float t = CursorToTime(player->m_Cursor, duration, player->m_Backwards, player->m_Playback == dmGameObject::PLAYBACK_ONCE_PINGPONG);

        float fraction = t * animation->m_SampleRate;
        uint32_t sample = (uint32_t)fraction;
        uint32_t rounded_sample = (uint32_t)(fraction + 0.5f);
        fraction -= sample;
        // Sample animation tracks
        uint32_t track_count = animation->m_Tracks.m_Count;
        for (uint32_t ti = 0; ti < track_count; ++ti)
        {
            dmGameSystemDDF::AnimationTrack* track = &animation->m_Tracks[ti];
            uint32_t bone_index = track->m_BoneIndex;
            dmTransform::Transform& transform = pose[bone_index];
            if (track->m_Positions.m_Count > 0)
            {
                transform.SetTranslation(lerp(blend_weight, transform.GetTranslation(), SampleVec3(sample, fraction, track->m_Positions.m_Data)));
            }
            if (track->m_Rotations.m_Count > 0)
            {
                transform.SetRotation(lerp(blend_weight, transform.GetRotation(), SampleQuat(sample, fraction, track->m_Rotations.m_Data)));
            }
            if (track->m_Scale.m_Count > 0)
            {
                transform.SetScale(lerp(blend_weight, transform.GetScale(), SampleVec3(sample, fraction, track->m_Scale.m_Data)));
            }
        }
        track_count = animation->m_MeshTracks.m_Count;
        for (uint32_t ti = 0; ti < track_count; ++ti) {
            dmGameSystemDDF::MeshAnimationTrack* track = &animation->m_MeshTracks[ti];
            if (skin_id == track->m_SkinId) {
                MeshProperties& props = properties[track->m_MeshIndex];
                if (track->m_Colors.m_Count > 0) {
                    Vector4 color(props.m_Color[0], props.m_Color[1], props.m_Color[2], props.m_Color[3]);
                    color = lerp(blend_weight, color, SampleVec4(sample, fraction, track->m_Colors.m_Data));
                    props.m_Color[0] = color[0];
                    props.m_Color[1] = color[1];
                    props.m_Color[2] = color[2];
                    props.m_Color[3] = color[3];
                }
                if (track->m_Visible.m_Count > 0) {
                    if (blend_weight >= 0.5f) {
                        props.m_Visible = track->m_Visible[rounded_sample];
                    }
                }
                if (track->m_OrderOffset.m_Count > 0 && draw_order) {
                    props.m_Order += track->m_OrderOffset[rounded_sample];
                }
            }
        }
    }

    static void UpdateBlend(SpineModelComponent* component, float dt)
    {
        if (component->m_Blending)
        {
            component->m_BlendTimer += dt;
            if (component->m_BlendTimer >= component->m_BlendDuration)
            {
                component->m_Blending = 0;
                SpinePlayer* secondary = GetSecondaryPlayer(component);
                secondary->m_Playing = 0;
            }
        }
    }

    static void Animate(SpineModelWorld* world, float dt)
    {
        DM_PROFILE(SpineModel, "Animate");

        dmArray<SpineModelComponent>& components = world->m_Components;
        uint32_t n = components.Size();
        for (uint32_t i = 0; i < n; ++i)
        {
            SpineModelComponent* component = &components[i];
            if (!component->m_Enabled || component->m_Pose.Empty())
                continue;

            dmGameSystemDDF::Skeleton* skeleton = &component->m_Resource->m_Scene->m_SpineScene->m_Skeleton;
            dmArray<SpineBone>& bind_pose = component->m_Resource->m_Scene->m_BindPose;
            dmArray<dmTransform::Transform>& pose = component->m_Pose;
            // Reset pose
            uint32_t bone_count = pose.Size();
            for (uint32_t bi = 0; bi < bone_count; ++bi)
            {
                pose[bi].SetIdentity();
            }
            dmArray<MeshProperties>& properties = component->m_MeshProperties;

            UpdateBlend(component, dt);

            SpinePlayer* player = GetPlayer(component);
            if (component->m_Blending)
            {
                float fade_rate = component->m_BlendTimer / component->m_BlendDuration;
                float blend_weight = 1.0f;
                for (uint32_t pi = 0; pi < 2; ++pi)
                {
                    SpinePlayer* p = &component->m_Players[pi];
                    UpdatePlayer(component, p, dt, &component->m_Listener);
                    bool draw_order = true;
                    if (player == p) {
                        draw_order = fade_rate >= 0.5f;
                    } else {
                        draw_order = fade_rate < 0.5f;
                    }
                    ApplyAnimation(p, pose, properties, blend_weight, component->m_Skin, draw_order);
                    if (player == p)
                    {
                        blend_weight = 1.0f - fade_rate;
                    }
                    else
                    {
                        blend_weight = fade_rate;
                    }
                }
            }
            else
            {
                UpdatePlayer(component, player, dt, &component->m_Listener);
                ApplyAnimation(player, pose, properties, 1.0f, component->m_Skin, true);
            }

            for (uint32_t bi = 0; bi < bone_count; ++bi)
            {
                dmTransform::Transform& t = pose[bi];
                // Normalize quaternions while we blend
                if (component->m_Blending)
                {
                    Quat rotation = t.GetRotation();
                    if (dot(rotation, rotation) > 0.001f)
                        rotation = normalize(rotation);
                    t.SetRotation(rotation);
                }
                const dmTransform::Transform& bind_t = bind_pose[bi].m_LocalToParent;
                t.SetTranslation(bind_t.GetTranslation() + t.GetTranslation());
                t.SetRotation(bind_t.GetRotation() * t.GetRotation());
                t.SetScale(mulPerElem(bind_t.GetScale(), t.GetScale()));
            }

            // Include component transform in the GO instance reflecting the root bone
            dmTransform::Transform root_t = pose[0];
            pose[0] = dmTransform::Mul(component->m_Transform, root_t);
            dmGameObject::SetBoneTransforms(component->m_Instance, pose.Begin(), pose.Size());
            pose[0] = root_t;
            for (uint32_t bi = 0; bi < bone_count; ++bi)
            {
                dmTransform::Transform& transform = pose[bi];
                // Convert every transform into model space
                if (bi > 0) {
                    dmGameSystemDDF::Bone* bone = &skeleton->m_Bones[bi];
                    if (bone->m_InheritScale)
                    {
                        transform = dmTransform::Mul(pose[bone->m_Parent], transform);
                    }
                    else
                    {
                        Vector3 scale = transform.GetScale();
                        transform = dmTransform::Mul(pose[bone->m_Parent], transform);
                        transform.SetScale(scale);
                    }
                }
            }
        }
    }

    dmGameObject::UpdateResult CompSpineModelUpdate(const dmGameObject::ComponentsUpdateParams& params)
    {
        /*
         * All spine models are sorted, using the m_RenderSortBuffer, with respect to the:
         *
         *     - hash value of m_Resource, i.e. equal iff the sprite is rendering with identical atlas
         *     - z-value
         *     - component index
         *  or
         *     - 0xffffffff (or corresponding 64-bit value) if not enabled
         * such that all non-enabled spine models ends up last in the array
         * and spine models with equal atlas and depth consecutively
         *
         * The z-sorting is considered a hack as we assume a camera pointing along the z-axis. We currently
         * have no access, by design as render-data currently should be invariant to camera parameters,
         * to the transformation matrices when generating render-data. The render-system and go-system should probably
         * be changed such that unique render-objects are created when necessary and on-demand instead of up-front as
         * currently. Another option could be a call-back when the actual rendering occur.
         *
         * The sorted array of indices are grouped into batches, using z and resource-hash as predicates, and every
         * batch is rendered using a single draw-call. Note that the world transform
         * is set to first sprite transform for correct batch sorting. The actual vertex transformation is performed in code
         * and standard world-transformation is removed from vertex-program.
         *
         * NOTES:
         * * When/if transparency the batching predicates must be updated in order to
         *   support per sprite correct sorting.
         */

        SpineModelContext* context = (SpineModelContext*)params.m_Context;
        dmRender::HRenderContext render_context = context->m_RenderContext;
        SpineModelWorld* world = (SpineModelWorld*)params.m_World;

        dmGraphics::SetVertexBufferData(world->m_VertexBuffer, 6 * sizeof(SpineModelVertex) * world->m_Components.Size(), 0x0, dmGraphics::BUFFER_USAGE_DYNAMIC_DRAW);
        dmArray<SpineModelVertex>& vertex_buffer = world->m_VertexBufferData;
        vertex_buffer.SetSize(0);

        dmArray<SpineModelComponent>& components = world->m_Components;
        uint32_t sprite_count = components.Size();
        for (uint32_t i = 0; i < sprite_count; ++i)
        {
            SpineModelComponent& component = components[i];
            if (!component.m_Enabled)
                continue;
            uint32_t const_count = component.m_RenderConstants.Size();
            for (uint32_t const_i = 0; const_i < const_count; ++const_i)
            {
                float diff_sq = lengthSqr(component.m_RenderConstants[const_i].m_Value - component.m_PrevRenderConstants[const_i]);
                if (diff_sq > 0)
                {
                    ReHash(&component);
                    break;
                }
            }
            if (component.m_MeshEntry != 0x0) {
                uint32_t mesh_count = component.m_MeshEntry->m_Meshes.m_Count;
                component.m_MeshProperties.SetSize(mesh_count);
                for (uint32_t mesh_index = 0; mesh_index < mesh_count; ++mesh_index) {
                    dmGameSystemDDF::Mesh* mesh = &component.m_MeshEntry->m_Meshes[mesh_index];
                    float* color = mesh->m_Color.m_Data;
                    MeshProperties* properties = &component.m_MeshProperties[mesh_index];
                    properties->m_Color[0] = color[0];
                    properties->m_Color[1] = color[1];
                    properties->m_Color[2] = color[2];
                    properties->m_Color[3] = color[3];
                    properties->m_Order = mesh->m_DrawOrder;
                    properties->m_Visible = mesh->m_Visible;
                }
                if (world->m_DrawOrderToMesh.Capacity() < mesh_count) {
                    world->m_DrawOrderToMesh.SetCapacity(mesh_count);
                }
            } else {
                component.m_MeshProperties.SetSize(0);
            }
        }
        UpdateTransforms(world);
        GenerateKeys(world);
        Sort(world);

        world->m_RenderObjects.SetSize(0);

        const dmArray<uint32_t>& sort_buffer = world->m_RenderSortBuffer;

        Animate(world, params.m_UpdateContext->m_DT);

        uint32_t start_index = 0;
        uint32_t n = components.Size();
        while (start_index < n && components[sort_buffer[start_index]].m_Enabled)
        {
            start_index = RenderBatch(world, render_context, vertex_buffer, start_index);
        }

        void* vertex_buffer_data = 0x0;
        if (!vertex_buffer.Empty())
            vertex_buffer_data = (void*)&(vertex_buffer[0]);
        dmGraphics::SetVertexBufferData(world->m_VertexBuffer, vertex_buffer.Size() * sizeof(SpineModelVertex), vertex_buffer_data, dmGraphics::BUFFER_USAGE_DYNAMIC_DRAW);

        DM_COUNTER("SpineVertexBuffer", vertex_buffer.Size() * sizeof(SpineModelVertex));

        return dmGameObject::UPDATE_RESULT_OK;
    }

    static bool CompSpineModelGetConstantCallback(void* user_data, dmhash_t name_hash, dmRender::Constant** out_constant)
    {
        SpineModelComponent* component = (SpineModelComponent*)user_data;
        dmArray<dmRender::Constant>& constants = component->m_RenderConstants;
        uint32_t count = constants.Size();
        for (uint32_t i = 0; i < count; ++i)
        {
            dmRender::Constant& c = constants[i];
            if (c.m_NameHash == name_hash)
            {
                *out_constant = &c;
                return true;
            }
        }
        return false;
    }

    static void CompSpineModelSetConstantCallback(void* user_data, dmhash_t name_hash, uint32_t* element_index, const dmGameObject::PropertyVar& var)
    {
        SpineModelComponent* component = (SpineModelComponent*)user_data;
        dmArray<dmRender::Constant>& constants = component->m_RenderConstants;
        uint32_t count = constants.Size();
        Vector4* v = 0x0;
        for (uint32_t i = 0; i < count; ++i)
        {
            dmRender::Constant& c = constants[i];
            if (c.m_NameHash == name_hash)
            {
                v = &c.m_Value;
                break;
            }
        }
        if (v == 0x0)
        {
            if (constants.Full())
            {
                uint32_t capacity = constants.Capacity() + 4;
                constants.SetCapacity(capacity);
                component->m_PrevRenderConstants.SetCapacity(capacity);
            }
            dmRender::Constant c;
            dmRender::GetMaterialProgramConstant(component->m_Resource->m_Material, name_hash, c);
            constants.Push(c);
            component->m_PrevRenderConstants.Push(c.m_Value);
            v = &(constants[constants.Size()-1].m_Value);
        }
        if (element_index == 0x0)
            *v = Vector4(var.m_V4[0], var.m_V4[1], var.m_V4[2], var.m_V4[3]);
        else
            v->setElem(*element_index, (float)var.m_Number);
        ReHash(component);
    }

    dmGameObject::UpdateResult CompSpineModelOnMessage(const dmGameObject::ComponentOnMessageParams& params)
    {
        SpineModelComponent* component = (SpineModelComponent*)*params.m_UserData;
        if (params.m_Message->m_Id == dmGameObjectDDF::Enable::m_DDFDescriptor->m_NameHash)
        {
            component->m_Enabled = 1;
        }
        else if (params.m_Message->m_Id == dmGameObjectDDF::Disable::m_DDFDescriptor->m_NameHash)
        {
            component->m_Enabled = 0;
        }
        else if (params.m_Message->m_Descriptor != 0x0)
        {
            if (params.m_Message->m_Id == dmGameSystemDDF::SpinePlayAnimation::m_DDFDescriptor->m_NameHash)
            {
                dmGameSystemDDF::SpinePlayAnimation* ddf = (dmGameSystemDDF::SpinePlayAnimation*)params.m_Message->m_Data;
                if (PlayAnimation(component, ddf->m_AnimationId, (dmGameObject::Playback)ddf->m_Playback, ddf->m_BlendDuration))
                {
                    component->m_Listener = params.m_Message->m_Sender;
                }
            }
            else if (params.m_Message->m_Id == dmGameSystemDDF::SpineCancelAnimation::m_DDFDescriptor->m_NameHash)
            {
                CancelAnimation(component);
            }
        }

        return dmGameObject::UPDATE_RESULT_OK;
    }

    static void OnResourceReloaded(SpineModelWorld* world, SpineModelComponent* component)
    {
        dmGameSystemDDF::SpineScene* scene = component->m_Resource->m_Scene->m_SpineScene;
        component->m_Skin = dmHashString64(component->m_Resource->m_Model->m_Skin);
        AllocateMeshProperties(&scene->m_MeshSet, &component->m_MeshProperties);
        component->m_MeshEntry = FindMeshEntry(&scene->m_MeshSet, component->m_Skin);
        dmhash_t default_anim_id = dmHashString64(component->m_Resource->m_Model->m_DefaultAnimation);
        for (uint32_t i = 0; i < 2; ++i)
        {
            SpinePlayer* player = &component->m_Players[i];
            if (player->m_Playing)
            {
                player->m_Animation = FindAnimation(&scene->m_AnimationSet, player->m_AnimationId);
                if (player->m_Animation == 0x0)
                {
                    player->m_AnimationId = default_anim_id;
                    player->m_Animation = FindAnimation(&scene->m_AnimationSet, player->m_AnimationId);
                }
            }
        }
        DestroyPose(component);
        CreatePose(world, component);
    }

    void CompSpineModelOnReload(const dmGameObject::ComponentOnReloadParams& params)
    {
        SpineModelWorld* world = (SpineModelWorld*)params.m_World;
        SpineModelComponent* component = (SpineModelComponent*)*params.m_UserData;
        component->m_Resource = (SpineModelResource*)params.m_Resource;
        OnResourceReloaded(world, component);
    }

    dmGameObject::PropertyResult CompSpineModelGetProperty(const dmGameObject::ComponentGetPropertyParams& params, dmGameObject::PropertyDesc& out_value)
    {
        SpineModelComponent* component = (SpineModelComponent*)*params.m_UserData;
        if (params.m_PropertyId == PROP_SKIN)
        {
            out_value.m_Variant = dmGameObject::PropertyVar(component->m_Skin);
            return dmGameObject::PROPERTY_RESULT_OK;
        }
        else if (params.m_PropertyId == PROP_ANIMATION)
        {
            SpinePlayer* player = GetPlayer(component);
            out_value.m_Variant = dmGameObject::PropertyVar(player->m_AnimationId);
            return dmGameObject::PROPERTY_RESULT_OK;
        }
        return GetMaterialConstant(component->m_Resource->m_Material, params.m_PropertyId, out_value, CompSpineModelGetConstantCallback, component);
    }

    dmGameObject::PropertyResult CompSpineModelSetProperty(const dmGameObject::ComponentSetPropertyParams& params)
    {
        SpineModelComponent* component = (SpineModelComponent*)*params.m_UserData;
        if (params.m_PropertyId == PROP_SKIN)
        {
            if (params.m_Value.m_Type != dmGameObject::PROPERTY_TYPE_HASH)
                return dmGameObject::PROPERTY_RESULT_TYPE_MISMATCH;
            dmGameSystemDDF::MeshEntry* mesh_entry = 0x0;
            dmGameSystemDDF::MeshSet* mesh_set = &component->m_Resource->m_Scene->m_SpineScene->m_MeshSet;
            dmhash_t skin = params.m_Value.m_Hash;
            for (uint32_t i = 0; i < mesh_set->m_MeshEntries.m_Count; ++i)
            {
                if (skin == mesh_set->m_MeshEntries[i].m_Id)
                {
                    mesh_entry = &mesh_set->m_MeshEntries[i];
                    break;
                }
            }
            if (mesh_entry == 0x0)
            {
                dmLogError("Could not find skin '%s' in the mesh set.", (const char*)dmHashReverse64(skin, 0x0));
                return dmGameObject::PROPERTY_RESULT_UNSUPPORTED_VALUE;
            }
            component->m_MeshEntry = mesh_entry;
            component->m_Skin = params.m_Value.m_Hash;
            return dmGameObject::PROPERTY_RESULT_OK;
        }
        return SetMaterialConstant(component->m_Resource->m_Material, params.m_PropertyId, params.m_Value, CompSpineModelSetConstantCallback, component);
    }

    static void ResourceReloadedCallback(void* user_data, dmResource::SResourceDescriptor* descriptor, const char* name)
    {
        SpineModelWorld* world = (SpineModelWorld*)user_data;
        dmArray<SpineModelComponent>& components = world->m_Components;
        uint32_t n = components.Size();
        for (uint32_t i = 0; i < n; ++i)
        {
            SpineModelComponent* component = &components[i];
            if (component->m_Resource != 0x0 && component->m_Resource->m_Scene == descriptor->m_Resource)
                OnResourceReloaded(world, component);
        }
    }

}<|MERGE_RESOLUTION|>--- conflicted
+++ resolved
@@ -278,22 +278,18 @@
         {
             dmGameObject::HInstance inst = dmGameObject::New(collection, 0x0);
             if (inst == 0x0) {
-                component->m_NodeInstances.SetSize(i);
+                component->m_NodeIds.SetSize(i);
                 return dmGameObject::CREATE_RESULT_UNKNOWN_ERROR;
-<<<<<<< HEAD
+            }
+
             dmhash_t id = dmGameObject::GenerateUniqueInstanceId(collection);
-            dmGameObject::SetIdentifier(collection, inst, id);
-=======
-            }
-
-            dmGameObject::Result result = dmGameObject::SetIdentifier(collection, inst, dmGameObject::GenerateUniqueInstanceId(collection));
+            dmGameObject::Result result = dmGameObject::SetIdentifier(collection, inst, id);
             if (dmGameObject::RESULT_OK != result) {
                 dmGameObject::Delete(collection, inst);
-                component->m_NodeInstances.SetSize(i);
+                component->m_NodeIds.SetSize(i);
                 return dmGameObject::CREATE_RESULT_UNKNOWN_ERROR;
             }
 
->>>>>>> 67b80f6d
             dmGameObject::SetBone(inst, true);
             dmTransform::Transform transform = bind_pose[i].m_LocalToParent;
             if (i == 0)
@@ -324,24 +320,7 @@
     static void DestroyPose(SpineModelComponent* component)
     {
         // Delete bone game objects
-<<<<<<< HEAD
         dmGameObject::DeleteBones(component->m_Instance);
-=======
-        uint32_t bone_count = component->m_NodeInstances.Size();
-        for (uint32_t i = 0; i < bone_count; ++i)
-        {
-            dmGameObject::HInstance inst = component->m_NodeInstances[i];
-            if (inst != 0x0)
-            {
-                dmGameObject::Delete(dmGameObject::GetCollection(component->m_Instance), inst);
-            }
-            else
-            {
-                break;
-            }
-        }
-        component->m_NodeInstances.SetSize(0);
->>>>>>> 67b80f6d
     }
 
     dmGameObject::CreateResult CompSpineModelCreate(const dmGameObject::ComponentCreateParams& params)
@@ -365,14 +344,10 @@
         dmGameSystemDDF::MeshSet* mesh_set = &component->m_Resource->m_Scene->m_SpineScene->m_MeshSet;
         AllocateMeshProperties(mesh_set, &component->m_MeshProperties);
         component->m_MeshEntry = FindMeshEntry(&component->m_Resource->m_Scene->m_SpineScene->m_MeshSet, component->m_Skin);
-<<<<<<< HEAD
+
         dmGameObject::CreateResult result = CreatePose(world, component);
-        if (result != dmGameObject::CREATE_RESULT_OK)
-=======
-        dmGameObject::CreateResult result = CreatePose(component);
         if (result != dmGameObject::CREATE_RESULT_OK) {
             DestroyComponent(world, component);
->>>>>>> 67b80f6d
             return result;
         }
         ReHash(component);
@@ -393,12 +368,8 @@
         uint32_t index = component - &world->m_Components[0];
         // If we're going to use memset, then we should explicitly clear pose and instance arrays.
         component->m_Pose.SetCapacity(0);
-<<<<<<< HEAD
         component->m_NodeIds.SetCapacity(0);
-=======
-        component->m_NodeInstances.SetCapacity(0);
         component->m_MeshProperties.SetCapacity(0);
->>>>>>> 67b80f6d
         memset(component, 0, sizeof(SpineModelComponent));
         world->m_ComponentIndices.Push(index);
     }
