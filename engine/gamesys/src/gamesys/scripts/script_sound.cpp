--- conflicted
+++ resolved
@@ -178,14 +178,9 @@
         return 1;
     }
 
-<<<<<<< HEAD
-    /*# Get mixer group name
-     * <p>Note that this function does not return correct group name in release mode</p>
-=======
     /*# get mixer group name string
      * Get a mixer group name as a string.
-     * <p>Note that this function is only guaranteed to work in dev-mode</p>
->>>>>>> c7e881a9
+     * <p>Note that this function does not return correct group name in release mode</p>
      *
      * @name sound.get_group_name
      * @param group [hash|string]
