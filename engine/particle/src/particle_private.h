--- conflicted
+++ resolved
@@ -113,6 +113,12 @@
         uint32_t                m_Seed;
         /// Which state the emitter is currently in
         EmitterState            m_State;
+        /// Duration with spread applied, calculated on emitter creation.
+        float                   m_Duration;
+        /// Start delay with spread applied, calculated on emitter creation.
+        float                   m_StartDelay;
+        /// Particle spawn rate spread, randomized on emitter creation and used for the duration of the emitter.
+        float                   m_SpawnRateSpread;
         /// If the user has been warned that all particles cannot be rendered.
         uint16_t                m_RenderWarning : 1;
         /// If the user has been warned that the emitters animation could not be fetched
@@ -120,17 +126,8 @@
         uint16_t                m_LastPositionSet : 1;
         /// If this emitter is retiring, if set it means that a looping instance should act like a once instance
         uint16_t                m_Retiring : 1;
-<<<<<<< HEAD
-        /// Duration with spread applied, calculated on emitter creation.
-        float                   m_Duration;
-        /// Start delay with spread applied, calculated on emitter creation.
-        float                   m_StartDelay;
-        /// Particle spawn rate spread, randomized on emitter creation and used for the duration of the emitter.
-        float                   m_SpawnRateSpread;
-=======
         /// If this emitter needs to be rehashed
         uint16_t                m_ReHash : 1;
->>>>>>> eae0e9a9
     };
 
     struct Instance
