--- conflicted
+++ resolved
@@ -145,7 +145,6 @@
       (let [message (with-out-str (clojure.pprint/pprint ex-map))]
         (ui/run-now (dialogs/make-alert-dialog message))))))
 
-
 (defn main [args]
   ;; note - the default exception handler gets reset each time a new
   ;; project is opened. this _probably_ doesn't cause any issues, just
@@ -153,8 +152,8 @@
   (Thread/setDefaultUncaughtExceptionHandler
    (reify Thread$UncaughtExceptionHandler
      (uncaughtException [_ thread exception]
-<<<<<<< HEAD
-       (log/error :exception exception :msg "uncaught exception"))))
+       (log/error :exception exception :msg "uncaught exception")
+       (display-exception exception))))
   (let [namespace-loader (load-namespaces-in-background)
         prefs            (prefs/make-prefs "defold")]
     (try
@@ -169,35 +168,4 @@
         ;; means that failing to open one project causes the whole
         ;; editor to quit, maybe losing unsaved work in other open
         ;; projects.
-        (System/exit -1)))))
-=======
-       (log/error :exception exception :msg "uncaught exception")
-       (display-exception exception))))
-  (let [prefs (prefs/make-prefs "defold")]
-    (if (= (count args) 0)
-      (do
-        ;; load the namespaces of the project with all the defnode
-        ;; creation in the background while the open-welcome is coming
-        ;; up and the user is browsing for a project
-        (future ((fn [p]
-                   (deferred editor.boot-open-project/load-namespaces)
-                   (deliver p true)) namespaces-loaded))
-        (ui/run-later (open-welcome prefs)))
-      (try
-        (ui/modal-progress "Loading project" 100
-                           (fn [render-progress!]
-                             (do
-                               (let [progress  (atom (progress/make "Loading project" 1))]
-                                 (render-progress! (swap! progress progress/message "Initializing project"))
-                                 ;; ensure the the namespaces have been loaded
-                                 @namespaces-loaded
-                                 (deferred editor.boot-open-project/initialize-project)
-                                 (let [project-file (first args)]
-                                   (add-to-recent-projects prefs project-file)
-                                   (deferred editor.boot-open-project/open-project (io/file project-file) prefs render-progress!))))))
-        (catch Throwable t
-          (log/error :exception t)
-          (stack/print-stack-trace t)
-          (.flush *out*)
-          (System/exit -1))))))
->>>>>>> 472f2498
+        (System/exit -1)))))