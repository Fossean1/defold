;; Copyright 2020-2023 The Defold Foundation
;; Copyright 2014-2020 King
;; Copyright 2009-2014 Ragnar Svensson, Christian Murray
;; Licensed under the Defold License version 1.0 (the "License"); you may not use
;; this file except in compliance with the License.
;; 
;; You may obtain a copy of the License, together with FAQs at
;; https://www.defold.com/license
;; 
;; Unless required by applicable law or agreed to in writing, software distributed
;; under the License is distributed on an "AS IS" BASIS, WITHOUT WARRANTIES OR
;; CONDITIONS OF ANY KIND, either express or implied. See the License for the
;; specific language governing permissions and limitations under the License.

(ns editor.sprite
  (:require [clojure.string :as str]
            [dynamo.graph :as g]
            [editor.colors :as colors]
            [editor.defold-project :as project]
            [editor.geom :as geom]
            [editor.gl :as gl]
            [editor.gl.pass :as pass]
            [editor.gl.shader :as shader]
            [editor.gl.texture :as texture]
            [editor.gl.vertex :as vtx]
            [editor.graph-util :as gu]
            [editor.material :as material]
            [editor.pipeline :as pipeline]
            [editor.properties :as properties]
            [editor.protobuf :as protobuf]
            [editor.resource :as resource]
            [editor.resource-node :as resource-node]
            [editor.scene-picking :as scene-picking]
            [editor.slice9 :as slice9]
            [editor.texture-set :as texture-set]
            [editor.types :as types]
            [editor.validation :as validation]
            [editor.workspace :as workspace])
  (:import [com.dynamo.gamesys.proto Sprite$SpriteDesc Sprite$SpriteDesc$BlendMode Sprite$SpriteDesc$SizeMode]
           [com.dynamo.bob.pipeline ShaderUtil$Common ShaderUtil$VariantTextureArrayFallback]
           [com.jogamp.opengl GL GL2]
           [editor.gl.shader ShaderLifecycle]
           [editor.types AABB]
           [javax.vecmath Matrix4d Point3d]))

(set! *warn-on-reflection* true)

(def sprite-icon "icons/32/Icons_14-Sprite.png")

(defn- v3->v4 [v]
  (conj v 0.0))

(defn- v4->v3 [v4]
  (subvec v4 0 3))

; Render assets
(vtx/defvertex texture-vtx
  (vec4 position)
  (vec2 texcoord0 true)
  (vec1 page_index))

(vtx/defvertex color-vtx
  (vec3 position)
  (vec4 color))

(shader/defshader outline-vertex-shader
  (attribute vec4 position)
  (attribute vec4 color)
  (varying vec4 var_color)
  (defn void main []
    (setq gl_Position (* gl_ModelViewProjectionMatrix position))
    (setq var_color color)))

(shader/defshader outline-fragment-shader
  (varying vec4 var_color)
  (defn void main []
    (setq gl_FragColor var_color)))

; TODO - macro of this
(def outline-shader (shader/make-shader ::outline-shader outline-vertex-shader outline-fragment-shader))

(defn- conj-animation-data!
  [vbuf animation frame-index world-transform size-mode size slice9]
  (let [animation-frame (get-in animation [:frames frame-index])]
    (reduce conj! vbuf (if (= :size-mode-auto size-mode)
                         (texture-set/vertex-data animation-frame world-transform)
                         (let [slice9-data (slice9/vertex-data animation-frame size slice9 :pivot-center)
                               positions (geom/transf-p4 world-transform (:position-data slice9-data))
                               uvs (:uv-data slice9-data)]
                           (mapv (fn [vertex-position vertex-uv]
                                   (conj (into vertex-position vertex-uv)
                                         (float frame-index)))
                                 positions
                                 uvs))))))

(defn- gen-vertex-buffer
  [renderables count]
  (persistent! (reduce (fn [vbuf {:keys [world-transform updatable user-data]}]
                         (let [{:keys [animation size-mode size slice9]} user-data
                               frame (get-in updatable [:state :frame] 0)]
                           (conj-animation-data! vbuf animation frame world-transform size-mode size slice9)))
                       (->texture-vtx (* count 6))
                       renderables)))

(defn- gen-outline-vertex [^Matrix4d wt ^Point3d pt x y cr cg cb]
  (.set pt x y 0)
  (.transform wt pt)
  [(.x pt) (.y pt) (.z pt) cr cg cb 1])

(defn- conj-outline-quad! [vbuf ^Matrix4d wt ^Point3d pt width height cr cg cb]
  (let [x1 (* 0.5 width)
        y1 (* 0.5 height)
        x0 (- x1)
        y0 (- y1)
        v0 (gen-outline-vertex wt pt x0 y0 cr cg cb)
        v1 (gen-outline-vertex wt pt x1 y0 cr cg cb)
        v2 (gen-outline-vertex wt pt x1 y1 cr cg cb)
        v3 (gen-outline-vertex wt pt x0 y1 cr cg cb)]
    (-> vbuf (conj! v0) (conj! v1) (conj! v1) (conj! v2) (conj! v2) (conj! v3) (conj! v3) (conj! v0))))

(defn- conj-outline-slice9-quad! [vbuf line-data ^Matrix4d world-transform tmp-point cr cg cb]
  (transduce (map (fn [[x y]]
                    (gen-outline-vertex world-transform tmp-point x y cr cg cb)))
             conj!
             vbuf
             line-data))

(defn- gen-outline-vertex-buffer
  [renderables count]
  (let [tmp-point (Point3d.)]
    (loop [renderables renderables
           vbuf (->color-vtx (* count 8))]
      (if-let [renderable (first renderables)]
        (let [[cr cg cb] (if (:selected renderable) colors/selected-outline-color colors/outline-color)
              world-transform (:world-transform renderable)
              {:keys [animation size size-mode slice9]} (:user-data renderable)
              [quad-width quad-height] size
              animation-frame-index (or (some-> renderable :updatable :state :frame) 0)
              animation-frame (get-in animation [:frames animation-frame-index])]
          (recur (rest renderables)
                 (if (= :size-mode-auto size-mode)
                   (conj-outline-quad! vbuf world-transform tmp-point quad-width quad-height cr cg cb)
                   (let [slice9-data (slice9/vertex-data animation-frame size slice9 :pivot-center)
                         line-data (:line-data slice9-data)]
                     (conj-outline-slice9-quad! vbuf line-data world-transform tmp-point cr cg cb)))))
        (persistent! vbuf)))))

; Rendering

(shader/defshader sprite-id-vertex-shader
  (uniform mat4 view_proj)
  (attribute vec4 position)
  (attribute vec2 texcoord0)
  (attribute float page_index)
  (varying vec2 var_texcoord0)
  (varying float var_page_index)
  (defn void main []
    (setq gl_Position (* view_proj (vec4 position.xyz 1.0)))
    (setq var_texcoord0 texcoord0)
    (setq var_page_index page_index)))

(shader/defshader sprite-id-fragment-shader
  (varying vec2 var_texcoord0)
  (varying float var_page_index)
  (uniform vec4 id)
  (uniform sampler2DArray texture_sampler)
  (defn void main []
  (setq vec4 color (texture2DArray texture_sampler (vec3 var_texcoord0 var_page_index)))
  (if (> color.a 0.05)
    (setq gl_FragColor id)
    (discard))))


(def id-shader
  (let [augmented-fragment-shader-source (.source (ShaderUtil$VariantTextureArrayFallback/transform sprite-id-fragment-shader ShaderUtil$Common/MAX_ARRAY_SAMPLERS))]
    (shader/make-shader ::sprite-id-shader sprite-id-vertex-shader augmented-fragment-shader-source {"view_proj" :view-proj "id" :id})))

(defn- quad-count [size-mode slice9]
  (let [[^double x0 ^double y0 ^double x1 ^double y1] slice9
        columns (cond-> 1 (pos? x0) inc (pos? x1) inc)
        rows (cond-> 1 (pos? y0) inc (pos? y1) inc)]
    (if (= :size-mode-auto size-mode)
      1
      (* columns rows))))

(defn- count-quads [renderables]
  (transduce (map (comp :quad-count :user-data))
             +
             0
             renderables))

(defn render-sprites [^GL2 gl render-args renderables count]
  (let [user-data (:user-data (first renderables))
        gpu-texture (:gpu-texture user-data)
        pass (:pass render-args)
        num-quads (count-quads renderables)]
    (condp = pass
      pass/transparent
      (let [shader (:shader user-data)
            vertex-binding (vtx/use-with ::sprite-trans (gen-vertex-buffer renderables num-quads) shader)
            blend-mode (:blend-mode user-data)]
        (gl/with-gl-bindings gl render-args [shader vertex-binding gpu-texture]
          (shader/set-samplers-by-index shader gl 0 (:texture-units gpu-texture))
          (gl/set-blend-mode gl blend-mode)
          (gl/gl-draw-arrays gl GL/GL_TRIANGLES 0 (* num-quads 6))
          (.glBlendFunc gl GL/GL_SRC_ALPHA GL/GL_ONE_MINUS_SRC_ALPHA)))

      pass/selection
      (let [vertex-binding (vtx/use-with ::sprite-selection (gen-vertex-buffer renderables num-quads) id-shader)]
        (gl/with-gl-bindings gl (assoc render-args :id (scene-picking/renderable-picking-id-uniform (first renderables))) [id-shader vertex-binding gpu-texture]
          (shader/set-samplers-by-index id-shader gl 0 (:texture-units gpu-texture))
          (gl/gl-draw-arrays gl GL/GL_TRIANGLES 0 (* num-quads 6)))))))

(defn- render-sprite-outlines [^GL2 gl render-args renderables count]
  (assert (= pass/outline (:pass render-args)))
  (let [num-quads (count-quads renderables)
        outline-vertex-binding (vtx/use-with ::sprite-outline (gen-outline-vertex-buffer renderables num-quads) outline-shader)]
    (gl/with-gl-bindings gl render-args [outline-shader outline-vertex-binding]
      (gl/gl-draw-arrays gl GL/GL_LINES 0 (* num-quads 8)))))

; Node defs

<<<<<<< HEAD
(g/defnk produce-save-value [image default-animation material blend-mode size-mode manual-size slice9]
  (protobuf/make-map-without-defaults Sprite$SpriteDesc
    :tile-set (resource/resource->proj-path image)
    :default-animation default-animation
    :material (resource/resource->proj-path material)
    :blend-mode blend-mode
    :slice9 slice9
    :size-mode size-mode
    :size (v3->v4 manual-size)))
=======
(g/defnk produce-save-value [image default-animation material blend-mode size-mode manual-size slice9 offset playback-rate]
  (cond-> {:tile-set (resource/resource->proj-path image)
           :default-animation default-animation
           :material (resource/resource->proj-path material)
           :blend-mode blend-mode}

          (not= [0.0 0.0 0.0 0.0] slice9)
          (assoc :slice9 slice9)

          (not= 0.0 offset)
          (assoc :offset offset)

          (not= 1.0 playback-rate)
          (assoc :playback-rate playback-rate)

          (not= :size-mode-auto size-mode)
          (cond-> :always
                  (assoc :size-mode size-mode)

                  (not= [0.0 0.0 0.0] manual-size)
                  (assoc :size (v3->v4 manual-size)))))
>>>>>>> adf31f50

(g/defnk produce-scene
  [_node-id aabb gpu-texture material-shader animation blend-mode size-mode size slice9]
  (cond-> {:node-id _node-id
           :aabb aabb
           :renderable {:passes [pass/selection]}}
    (seq (:frames animation))
    (assoc :renderable {:render-fn render-sprites
                        :batch-key [gpu-texture blend-mode material-shader]
                        :select-batch-key _node-id
                        :tags #{:sprite}
                        :user-data {:gpu-texture gpu-texture
                                    :shader material-shader
                                    :animation animation
                                    :blend-mode blend-mode
                                    :size-mode size-mode
                                    :size size
                                    :slice9 slice9
                                    :quad-count (quad-count size-mode slice9)}
                        :passes [pass/transparent pass/selection]})

    (and (:width animation) (:height animation))
    (assoc :children [{:node-id _node-id
                       :aabb aabb
                       :renderable {:render-fn render-sprite-outlines
                                    :batch-key [outline-shader]
                                    :tags #{:sprite :outline}
                                    :select-batch-key _node-id
                                    :user-data {:animation animation
                                                :size-mode size-mode
                                                :size size
                                                :slice9 slice9
                                                :quad-count (quad-count size-mode slice9)}
                                    :passes [pass/outline]}}])

    (< 1 (count (:frames animation)))
    (assoc :updatable (texture-set/make-animation-updatable _node-id "Sprite" animation))))

(defn- page-count-mismatch-error-message [is-paged-material texture-page-count material-max-page-count]
  (when (and (some? texture-page-count)
             (some? material-max-page-count))
    (cond
      (and is-paged-material
           (zero? texture-page-count))
      "The Material expects a paged Atlas, but the selected Image is not paged"

      (and (not is-paged-material)
           (pos? texture-page-count))
      "The Material does not support paged Atlases, but the selected Image is paged"

      (< material-max-page-count texture-page-count)
      "The Material's 'Max Page Count' is not sufficient for the number of pages in the selected Image")))

(defn- validate-material [_node-id material material-max-page-count material-shader texture-page-count]
  (let [is-paged-material (shader/is-using-array-samplers? material-shader)]
    (or (validation/prop-error :fatal _node-id :material validation/prop-nil? material "Material")
        (validation/prop-error :fatal _node-id :material validation/prop-resource-not-exists? material "Material")
        (validation/prop-error :fatal _node-id :material page-count-mismatch-error-message is-paged-material texture-page-count material-max-page-count))))

(g/defnk produce-build-targets [_node-id resource image anim-ids default-animation material material-max-page-count material-shader blend-mode size-mode manual-size slice9 texture-page-count dep-build-targets offset playback-rate]
  (or (when-let [errors (->> [(validation/prop-error :fatal _node-id :image validation/prop-nil? image "Image")
                              (validate-material _node-id material material-max-page-count material-shader texture-page-count)
                              (validation/prop-error :fatal _node-id :default-animation validation/prop-nil? default-animation "Default Animation")
                              (validation/prop-error :fatal _node-id :default-animation validation/prop-anim-missing? default-animation anim-ids)]
                             (remove nil?)
                             (seq))]
        (g/error-aggregate errors))
      [(pipeline/make-protobuf-build-target resource dep-build-targets
                                            Sprite$SpriteDesc
                                            {:tile-set          image
                                             :default-animation default-animation
                                             :material          material
                                             :blend-mode        blend-mode
                                             :size-mode         size-mode
                                             :size              (v3->v4 manual-size)
                                             :slice9            slice9
                                             :offset            offset
                                             :playback-rate     playback-rate}
                                            [:tile-set :material])]))

(defn- sort-anim-ids
  [anim-ids]
  (sort-by str/lower-case anim-ids))

(g/defnode SpriteNode
  (inherits resource-node/ResourceNode)

  (property image resource/Resource
            (value (gu/passthrough image-resource))
            (set (fn [evaluation-context self old-value new-value]
                   (project/resource-setter evaluation-context self old-value new-value
                                            [:resource :image-resource]
                                            [:anim-data :anim-data]
                                            [:anim-ids :anim-ids]
                                            [:gpu-texture :gpu-texture]
                                            [:texture-page-count :texture-page-count]
                                            [:build-targets :dep-build-targets])))
            (dynamic error (g/fnk [_node-id image anim-data]
                                  (or (validation/prop-error :info _node-id :image validation/prop-nil? image "Image")
                                      (validation/prop-error :fatal _node-id :image validation/prop-resource-not-exists? image "Image")
                                      (when (nil? anim-data) ; nil from :substitute on input.
                                        (g/->error _node-id :image :fatal image "the assigned Image has internal errors")))))
            (dynamic edit-type (g/constantly
                                 {:type resource/Resource
                                  :ext ["atlas" "tilesource"]})))

  (property default-animation g/Str
            (dynamic error (g/fnk [_node-id image anim-ids default-animation]
                                  (when image
                                    (or (validation/prop-error :fatal _node-id :default-animation validation/prop-empty? default-animation "Default Animation")
                                        (validation/prop-error :fatal _node-id :default-animation validation/prop-anim-missing? default-animation anim-ids)))))
            (dynamic edit-type (g/fnk [anim-ids] (properties/->choicebox anim-ids))))

  (property material resource/Resource
            (value (gu/passthrough material-resource))
            (set (fn [evaluation-context self old-value new-value]
                   (project/resource-setter evaluation-context self old-value new-value
                                            [:resource :material-resource]
                                            [:shader :material-shader]
                                            [:samplers :material-samplers]
                                            [:max-page-count :material-max-page-count]
                                            [:build-targets :dep-build-targets])))
            (dynamic edit-type (g/constantly {:type resource/Resource :ext #{"material"}}))
            (dynamic error (g/fnk [_node-id material material-max-page-count material-shader texture-page-count]
                             (validate-material _node-id material material-max-page-count material-shader texture-page-count))))

  (property blend-mode g/Any (default (protobuf/default Sprite$SpriteDesc :blend-mode))
            (dynamic tip (validation/blend-mode-tip blend-mode Sprite$SpriteDesc$BlendMode))
            (dynamic edit-type (g/constantly (properties/->pb-choicebox Sprite$SpriteDesc$BlendMode))))
<<<<<<< HEAD
  (property size-mode g/Keyword (default (protobuf/default Sprite$SpriteDesc :size-mode))
=======
  (property size-mode g/Keyword (default :size-mode-auto)
            (set (fn [evaluation-context self old-value new-value]
                   ;; Use the texture size for the :manual-size when the user switches
                   ;; from :size-mode-auto to :size-mode-manual.
                   (when (and (= :size-mode-auto old-value)
                              (= :size-mode-manual new-value)
                              (properties/user-edit? self :size-mode evaluation-context))
                     (when-some [animation (g/node-value self :animation evaluation-context)]
                       (let [texture-size [(double (:width animation)) (double (:height animation)) 0.0]]
                         (g/set-property self :manual-size texture-size))))))
>>>>>>> adf31f50
            (dynamic edit-type (g/constantly (properties/->pb-choicebox Sprite$SpriteDesc$SizeMode))))
  (property manual-size types/Vec3 (default [0.0 0.0 0.0])
            (dynamic visible (g/constantly false)))
  (property size types/Vec3
            (value (g/fnk [manual-size size-mode animation]
                     (if (and (some? animation)
                              (or (= :size-mode-auto size-mode)
                                  (= [0.0 0.0 0.0] manual-size)))
                       [(double (:width animation)) (double (:height animation)) 0.0]
                       manual-size)))
            (set (fn [_evaluation-context self _old-value new-value]
                   (g/set-property self :manual-size new-value)))
            (dynamic read-only? (g/fnk [size-mode] (= :size-mode-auto size-mode))))
  (property slice9 types/Vec4 (default [0.0 0.0 0.0 0.0])
            (dynamic read-only? (g/fnk [size-mode] (= :size-mode-auto size-mode)))
            (dynamic edit-type (g/constantly {:type types/Vec4 :labels ["L" "T" "R" "B"]})))
  (property playback-rate g/Num (default 1.0))
  (property offset g/Num (default 0.0)
            (dynamic edit-type (g/constantly {:type :slider
                                              :min 0.0
                                              :max 1.0
                                              :precision 0.01})))

  (input image-resource resource/Resource)
  (input anim-data g/Any :substitute nil)
  (input anim-ids g/Any)
  (input gpu-texture g/Any)
  (input texture-page-count g/Int :substitute nil)
  (input dep-build-targets g/Any :array)

  (input material-resource resource/Resource)
  (input material-shader ShaderLifecycle)
  (input material-samplers g/Any)
  (input material-max-page-count g/Int)
  (input default-tex-params g/Any)

  (output tex-params g/Any (g/fnk [material-samplers default-tex-params]
                             (or (some-> material-samplers first material/sampler->tex-params)
                                 default-tex-params)))
  (output gpu-texture g/Any (g/fnk [gpu-texture tex-params] (texture/set-params gpu-texture tex-params)))
  (output animation g/Any (g/fnk [anim-data default-animation] (get anim-data default-animation))) ; TODO - use placeholder animation
  (output aabb AABB (g/fnk [size]
                      (let [[^double width ^double height ^double depth] size
                            half-width (* 0.5 width)
                            half-height (* 0.5 height)
                            half-depth (* 0.5 depth)]
                        (geom/make-aabb (Point3d. (- half-width) (- half-height) (- half-depth))
                                        (Point3d. half-width half-height half-depth)))))
  (output save-value g/Any produce-save-value)
  (output scene g/Any :cached produce-scene)
  (output build-targets g/Any :cached produce-build-targets))

(def ^:private default-pb-read-v4 [(float 0.0) (float 0.0) (float 0.0) (float 0.0)])

(defn- sanitize-sprite [sprite]
  (cond-> sprite

          (= :size-mode-auto (:size-mode sprite))
          (dissoc :size-mode :size)

          (= default-pb-read-v4 (:size sprite))
          (dissoc :size)

          (= default-pb-read-v4 (:slice9 sprite))
          (dissoc :slice9)))

(defn- load-sprite [project self resource sprite]
  (let [resolve-resource #(workspace/resolve-resource resource %)]
    (concat
      (g/connect project :default-tex-params self :default-tex-params)
<<<<<<< HEAD
      (gu/set-properties-from-map self sprite
        default-animation :default-animation
        material (resolve-resource (:material :or (protobuf/default Sprite$SpriteDesc :material)))
        blend-mode :blend-mode
        size-mode :size-mode
        manual-size (v4->v3 :size)
        slice9 :slice9
        image (resolve-resource :tile-set)))))
=======
      (g/set-property self :default-animation (:default-animation sprite))
      (g/set-property self :material material)
      (g/set-property self :blend-mode (:blend-mode sprite))
      (g/set-property self :size-mode (:size-mode sprite))
      (g/set-property self :manual-size (v4->v3 (:size sprite)))
      (g/set-property self :slice9 (:slice9 sprite))
      (g/set-property self :image image)
      (g/set-property self :offset (:offset sprite))
      (g/set-property self :playback-rate (:playback-rate sprite)))))
>>>>>>> adf31f50

(defn register-resource-types [workspace]
  (resource-node/register-ddf-resource-type workspace
    :ext "sprite"
    :node-type SpriteNode
    :ddf-type Sprite$SpriteDesc
    :read-defaults false
    :sanitize-fn sanitize-sprite
    :load-fn load-sprite
    :icon sprite-icon
    :view-types [:scene :text]
    :tags #{:component}
    :tag-opts {:component {:transform-properties #{:position :rotation :scale}}}
    :label "Sprite"))<|MERGE_RESOLUTION|>--- conflicted
+++ resolved
@@ -220,8 +220,7 @@
 
 ; Node defs
 
-<<<<<<< HEAD
-(g/defnk produce-save-value [image default-animation material blend-mode size-mode manual-size slice9]
+(g/defnk produce-save-value [image default-animation material blend-mode size-mode manual-size slice9 offset playback-rate]
   (protobuf/make-map-without-defaults Sprite$SpriteDesc
     :tile-set (resource/resource->proj-path image)
     :default-animation default-animation
@@ -229,30 +228,9 @@
     :blend-mode blend-mode
     :slice9 slice9
     :size-mode size-mode
-    :size (v3->v4 manual-size)))
-=======
-(g/defnk produce-save-value [image default-animation material blend-mode size-mode manual-size slice9 offset playback-rate]
-  (cond-> {:tile-set (resource/resource->proj-path image)
-           :default-animation default-animation
-           :material (resource/resource->proj-path material)
-           :blend-mode blend-mode}
-
-          (not= [0.0 0.0 0.0 0.0] slice9)
-          (assoc :slice9 slice9)
-
-          (not= 0.0 offset)
-          (assoc :offset offset)
-
-          (not= 1.0 playback-rate)
-          (assoc :playback-rate playback-rate)
-
-          (not= :size-mode-auto size-mode)
-          (cond-> :always
-                  (assoc :size-mode size-mode)
-
-                  (not= [0.0 0.0 0.0] manual-size)
-                  (assoc :size (v3->v4 manual-size)))))
->>>>>>> adf31f50
+    :size (v3->v4 manual-size)
+    :offset offset
+    :playback-rate playback-rate))
 
 (g/defnk produce-scene
   [_node-id aabb gpu-texture material-shader animation blend-mode size-mode size slice9]
@@ -382,10 +360,7 @@
   (property blend-mode g/Any (default (protobuf/default Sprite$SpriteDesc :blend-mode))
             (dynamic tip (validation/blend-mode-tip blend-mode Sprite$SpriteDesc$BlendMode))
             (dynamic edit-type (g/constantly (properties/->pb-choicebox Sprite$SpriteDesc$BlendMode))))
-<<<<<<< HEAD
   (property size-mode g/Keyword (default (protobuf/default Sprite$SpriteDesc :size-mode))
-=======
-  (property size-mode g/Keyword (default :size-mode-auto)
             (set (fn [evaluation-context self old-value new-value]
                    ;; Use the texture size for the :manual-size when the user switches
                    ;; from :size-mode-auto to :size-mode-manual.
@@ -395,7 +370,6 @@
                      (when-some [animation (g/node-value self :animation evaluation-context)]
                        (let [texture-size [(double (:width animation)) (double (:height animation)) 0.0]]
                          (g/set-property self :manual-size texture-size))))))
->>>>>>> adf31f50
             (dynamic edit-type (g/constantly (properties/->pb-choicebox Sprite$SpriteDesc$SizeMode))))
   (property manual-size types/Vec3 (default [0.0 0.0 0.0])
             (dynamic visible (g/constantly false)))
@@ -412,8 +386,8 @@
   (property slice9 types/Vec4 (default [0.0 0.0 0.0 0.0])
             (dynamic read-only? (g/fnk [size-mode] (= :size-mode-auto size-mode)))
             (dynamic edit-type (g/constantly {:type types/Vec4 :labels ["L" "T" "R" "B"]})))
-  (property playback-rate g/Num (default 1.0))
-  (property offset g/Num (default 0.0)
+  (property playback-rate g/Num (default (protobuf/default Sprite$SpriteDesc :playback-rate)))
+  (property offset g/Num (default (protobuf/default Sprite$SpriteDesc :offset))
             (dynamic edit-type (g/constantly {:type :slider
                                               :min 0.0
                                               :max 1.0
@@ -466,7 +440,6 @@
   (let [resolve-resource #(workspace/resolve-resource resource %)]
     (concat
       (g/connect project :default-tex-params self :default-tex-params)
-<<<<<<< HEAD
       (gu/set-properties-from-map self sprite
         default-animation :default-animation
         material (resolve-resource (:material :or (protobuf/default Sprite$SpriteDesc :material)))
@@ -474,18 +447,9 @@
         size-mode :size-mode
         manual-size (v4->v3 :size)
         slice9 :slice9
-        image (resolve-resource :tile-set)))))
-=======
-      (g/set-property self :default-animation (:default-animation sprite))
-      (g/set-property self :material material)
-      (g/set-property self :blend-mode (:blend-mode sprite))
-      (g/set-property self :size-mode (:size-mode sprite))
-      (g/set-property self :manual-size (v4->v3 (:size sprite)))
-      (g/set-property self :slice9 (:slice9 sprite))
-      (g/set-property self :image image)
-      (g/set-property self :offset (:offset sprite))
-      (g/set-property self :playback-rate (:playback-rate sprite)))))
->>>>>>> adf31f50
+        image (resolve-resource :tile-set)
+        offset :offset
+        playback-rate :playback-rate))))
 
 (defn register-resource-types [workspace]
   (resource-node/register-ddf-resource-type workspace
