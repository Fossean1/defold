--- conflicted
+++ resolved
@@ -235,10 +235,8 @@
 
 ; Node defs
 
-<<<<<<< HEAD
-(g/defnk produce-save-value [image default-animation material material-attribute-infos blend-mode size-mode manual-size slice9 offset playback-rate vertex-attribute-overrides]
+(g/defnk produce-save-value [textures default-animation material material-attribute-infos blend-mode size-mode manual-size slice9 offset playback-rate vertex-attribute-overrides]
   (protobuf/make-map-without-defaults Sprite$SpriteDesc
-    :tile-set (resource/resource->proj-path image)
     :default-animation default-animation
     :material (resource/resource->proj-path material)
     :blend-mode blend-mode
@@ -247,31 +245,8 @@
     :size (v3->v4 manual-size)
     :offset offset
     :playback-rate playback-rate
-    :attributes (graphics/vertex-attribute-overrides->save-values vertex-attribute-overrides material-attribute-infos)))
-=======
-(g/defnk produce-save-value [textures default-animation material material-attribute-infos blend-mode size-mode manual-size slice9 offset playback-rate vertex-attribute-overrides]
-  (cond-> {:default-animation default-animation
-           :material (resource/resource->proj-path material)
-           :blend-mode blend-mode
-           :attributes (graphics/vertex-attribute-overrides->save-values vertex-attribute-overrides material-attribute-infos)
-           :textures (mapv #(update % :texture resource/proj-path) textures)}
-
-          (not= [0.0 0.0 0.0 0.0] slice9)
-          (assoc :slice9 slice9)
-
-          (not= 0.0 offset)
-          (assoc :offset offset)
-
-          (not= 1.0 playback-rate)
-          (assoc :playback-rate playback-rate)
-
-          (not= :size-mode-auto size-mode)
-          (cond-> :always
-                  (assoc :size-mode size-mode)
-
-                  (not= [0.0 0.0 0.0] manual-size)
-                  (assoc :size (v3->v4 manual-size)))))
->>>>>>> 581553a5
+    :attributes (graphics/vertex-attribute-overrides->save-values vertex-attribute-overrides material-attribute-infos)
+    :textures (mapv #(update % :texture resource/proj-path) textures)))
 
 (g/defnk produce-scene
   [_node-id aabb material-shader scene-infos blend-mode size-mode size slice9 material-attribute-infos vertex-attribute-bytes]
@@ -331,11 +306,9 @@
                              (remove nil?)
                              (seq))]
         (g/error-aggregate errors))
-<<<<<<< HEAD
       [(pipeline/make-protobuf-build-target
          _node-id resource Sprite$SpriteDesc
-         {:tile-set image
-          :default-animation default-animation
+         {:default-animation default-animation
           :material material
           :blend-mode blend-mode
           :size-mode size-mode
@@ -343,35 +316,9 @@
           :slice9 slice9
           :offset offset
           :playback-rate playback-rate
-          :attributes (graphics/vertex-attribute-overrides->build-target vertex-attribute-overrides vertex-attribute-bytes material-attribute-infos)}
+          :attributes (graphics/vertex-attribute-overrides->build-target vertex-attribute-overrides vertex-attribute-bytes material-attribute-infos)
+          :textures textures}
          dep-build-targets)]))
-
-(g/defnk produce-properties [_node-id _declared-properties material-attribute-infos vertex-attribute-overrides]
-  (let [attribute-properties (graphics/attribute-properties-by-property-key _node-id material-attribute-infos vertex-attribute-overrides)]
-    (-> _declared-properties
-        (update :properties into attribute-properties)
-        (update :display-order into (map first) attribute-properties))))
-
-(g/defnode SpriteNode
-  (inherits resource-node/ResourceNode)
-
-  (property image resource/Resource ; Required protobuf field.
-            (value (gu/passthrough image-resource))
-=======
-      [(pipeline/make-protobuf-build-target resource dep-build-targets
-                                            Sprite$SpriteDesc
-                                            {:default-animation default-animation
-                                             :material material
-                                             :blend-mode blend-mode
-                                             :size-mode size-mode
-                                             :size (v3->v4 manual-size)
-                                             :slice9 slice9
-                                             :offset offset
-                                             :playback-rate playback-rate
-                                             :attributes (graphics/vertex-attribute-overrides->build-target vertex-attribute-overrides vertex-attribute-bytes material-attribute-infos)
-                                             :textures textures}
-                                            [:material
-                                             [:textures :texture]])]))
 
 (def ^:private fake-resource
   (reify resource/Resource
@@ -391,10 +338,9 @@
     (editable? [_] false)))
 
 (g/defnode TextureBinding
-  (property sampler g/Str (default ""))
-  (property texture resource/Resource
+  (property sampler g/Str) ; Required protobuf field.
+  (property texture resource/Resource ; Required protobuf field.
             (value (gu/passthrough texture-resource))
->>>>>>> 581553a5
             (set (fn [evaluation-context self old-value new-value]
                    (project/resource-setter evaluation-context self old-value new-value
                                             [:resource :texture-resource]
@@ -533,21 +479,13 @@
       infos
       (range 1 (count infos)))))
 
-<<<<<<< HEAD
-  (property default-animation g/Str ; Required protobuf field.
-            (dynamic error (g/fnk [_node-id image anim-ids default-animation]
-                                  (when image
-                                    (or (validation/prop-error :fatal _node-id :default-animation validation/prop-empty? default-animation "Default Animation")
-                                        (validation/prop-error :fatal _node-id :default-animation validation/prop-anim-missing? default-animation anim-ids)))))
-=======
 (g/defnode SpriteNode
   (inherits resource-node/ResourceNode)
-  (property default-animation g/Str
+  (property default-animation g/Str ; Required protobuf field.
             (dynamic error (g/fnk [_node-id textures anim-ids default-animation]
                              (when (pos? (count textures))
                                (or (validation/prop-error :fatal _node-id :default-animation validation/prop-empty? default-animation "Default Animation")
                                    (validation/prop-error :fatal _node-id :default-animation validation/prop-anim-missing? default-animation anim-ids)))))
->>>>>>> 581553a5
             (dynamic edit-type (g/fnk [anim-ids] (properties/->choicebox anim-ids))))
 
   (property material resource/Resource ; Default assigned in load-fn.
@@ -580,16 +518,7 @@
             (dynamic edit-type (g/constantly (properties/->pb-choicebox Sprite$SpriteDesc$SizeMode))))
   (property manual-size types/Vec3 (default (v4->v3 (protobuf/default Sprite$SpriteDesc :size)))
             (dynamic visible (g/constantly false)))
-<<<<<<< HEAD
   (property size types/Vec3 ; Just for presentation.
-            (value (g/fnk [manual-size size-mode animation]
-                     (if (and (some? animation)
-                              (or (= :size-mode-auto size-mode)
-                                  (= [0.0 0.0 0.0] manual-size)))
-                       [(double (:width animation)) (double (:height animation)) 0.0]
-                       manual-size)))
-=======
-  (property size types/Vec3
             (value (g/fnk [manual-size size-mode ^:try scene-infos]
                      (let [first-animation (when-not (g/error-value? scene-infos)
                                              (:animation (first scene-infos)))]
@@ -598,7 +527,6 @@
                                     (= [0.0 0.0 0.0] manual-size)))
                          [(double (:width first-animation)) (double (:height first-animation)) 0.0]
                          manual-size))))
->>>>>>> 581553a5
             (set (fn [_evaluation-context self _old-value new-value]
                    (g/set-property self :manual-size new-value)))
             (dynamic read-only? (g/fnk [size-mode] (= :size-mode-auto size-mode))))
@@ -657,25 +585,28 @@
   (output vertex-attribute-bytes g/Any :cached (g/fnk [_node-id material-attribute-infos vertex-attribute-overrides]
                                                  (graphics/attribute-bytes-by-attribute-key _node-id material-attribute-infos vertex-attribute-overrides))))
 
-<<<<<<< HEAD
-(def ^:private default-pb-read-v4 [(float 0.0) (float 0.0) (float 0.0) (float 0.0)])
-
 (def ^:private default-material-proj-path (protobuf/default Sprite$SpriteDesc :material))
 
-(defn- sanitize-sprite [sprite]
-  (cond-> sprite
-
-          (= :size-mode-auto (:size-mode sprite))
+(defn- sanitize-sprite [{:keys [size size-mode slice9 material textures tile-set] :as sprite-desc}]
+  {:pre [(map? sprite-desc)]} ; Sprite$SpriteDesc in map format.
+  (cond-> (dissoc sprite-desc :tile-set)
+
+          (= protobuf/vector4-zero slice9)
+          (dissoc :slice9)
+
+          (= :size-mode-auto size-mode)
           (dissoc :size-mode :size)
 
-          (= default-pb-read-v4 (:size sprite))
+          (= protobuf/vector4-zero size)
           (dissoc :size)
 
-          (= default-pb-read-v4 (:slice9 sprite))
-          (dissoc :slice9)
-
-          (nil? (:material sprite))
-          (assoc :material default-material-proj-path)))
+          (nil? material)
+          (assoc :material default-material-proj-path)
+
+          (and (zero? (count textures))
+               (pos? (count tile-set)))
+          (assoc :textures [{:sampler "texture_sampler"
+                             :texture tile-set}])))
 
 (defn- load-sprite [project self resource sprite]
   (let [resolve-resource #(workspace/resolve-resource resource %)]
@@ -688,52 +619,11 @@
         size-mode :size-mode
         manual-size (v4->v3 :size)
         slice9 :slice9
-        image (resolve-resource :tile-set)
         offset :offset
         playback-rate :playback-rate
-        vertex-attribute-overrides (graphics/override-attributes->vertex-attribute-overrides :attributes)))))
-=======
-(defn- sanitize-sprite [{:keys [offset playback-rate size size-mode slice9 textures tile-set] :as sprite-desc}]
-  {:pre [(map? sprite-desc)]} ; Sprite$SpriteDesc in map format.
-  (cond-> (dissoc sprite-desc :tile-set)
-
-          (= protobuf/vector4-zero slice9)
-          (dissoc :slice9)
-
-          (= protobuf/float-zero offset)
-          (dissoc :offset)
-
-          (= protobuf/float-one playback-rate)
-          (dissoc :playback-rate)
-
-          (= :size-mode-auto size-mode)
-          (dissoc :size-mode)
-
-          (= protobuf/vector4-zero size)
-          (dissoc :size)
-
-          (and (zero? (count textures))
-               (pos? (count tile-set)))
-          (assoc :textures [{:sampler "texture_sampler"
-                             :texture tile-set}])))
-
-(defn load-sprite [project self resource sprite]
-  (let [material (workspace/resolve-resource resource (:material sprite))
-        vertex-attribute-overrides (graphics/override-attributes->vertex-attribute-overrides (:attributes sprite))]
-    (concat
-      (g/connect project :default-tex-params self :default-tex-params)
-      (g/set-property self :default-animation (:default-animation sprite))
-      (g/set-property self :material material)
-      (g/set-property self :blend-mode (:blend-mode sprite))
-      (g/set-property self :size-mode (:size-mode sprite :size-mode-auto))
-      (g/set-property self :manual-size (v4->v3 (:size sprite protobuf/vector4-zero)))
-      (g/set-property self :slice9 (:slice9 sprite protobuf/vector4-zero))
-      (g/set-property self :offset (:offset sprite protobuf/float-zero))
-      (g/set-property self :playback-rate (:playback-rate sprite protobuf/float-one))
-      (g/set-property self :vertex-attribute-overrides vertex-attribute-overrides)
+        vertex-attribute-overrides (graphics/override-attributes->vertex-attribute-overrides :attributes))
       (for [{:keys [sampler texture]} (:textures sprite)]
-        (create-texture-binding-tx self sampler (workspace/resolve-resource resource texture))))))
->>>>>>> 581553a5
+        (create-texture-binding-tx self sampler (resolve-resource texture))))))
 
 (defn register-resource-types [workspace]
   (resource-node/register-ddf-resource-type workspace
@@ -741,7 +631,6 @@
     :node-type SpriteNode
     :ddf-type Sprite$SpriteDesc
     :read-defaults false
-    :sanitize-fn sanitize-sprite
     :load-fn load-sprite
     :sanitize-fn sanitize-sprite
     :icon sprite-icon
