--- conflicted
+++ resolved
@@ -223,7 +223,6 @@
 ; Node defs
 
 (g/defnk produce-save-value [image default-animation material blend-mode size-mode manual-size slice9]
-<<<<<<< HEAD
   (protobuf/make-map Sprite$SpriteDesc
     :tile-set (resource/resource->proj-path image)
     :default-animation default-animation
@@ -232,22 +231,6 @@
     :slice9 slice9
     :size-mode size-mode
     :size (v3->v4 manual-size)))
-=======
-  (cond-> {:tile-set (resource/resource->proj-path image)
-           :default-animation default-animation
-           :material (resource/resource->proj-path material)
-           :blend-mode blend-mode}
-
-          (not= [0.0 0.0 0.0 0.0] slice9)
-          (assoc :slice9 slice9)
-
-          (not= :size-mode-auto size-mode)
-          (cond-> :always
-                  (assoc :size-mode size-mode)
-
-                  (not= [0.0 0.0 0.0] manual-size)
-                  (assoc :size (v3->v4 manual-size)))))
->>>>>>> 4fc88f8e
 
 (g/defnk produce-scene
   [_node-id aabb gpu-texture material-shader animation blend-mode size-mode size slice9]
