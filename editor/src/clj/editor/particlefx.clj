--- conflicted
+++ resolved
@@ -611,9 +611,8 @@
 
 (g/defnk produce-emitter-pb
   [position rotation _declared-properties modifier-msgs material-attribute-infos vertex-attribute-overrides vertex-attribute-bytes]
-<<<<<<< HEAD
-  (let [attributes-save-values (graphics/attributes->save-values material-attribute-infos vertex-attribute-overrides)
-        attributes-build-target (graphics/attributes->build-target material-attribute-infos vertex-attribute-overrides vertex-attribute-bytes)
+  (let [attributes-save-values (graphics/vertex-attribute-overrides->save-values vertex-attribute-overrides material-attribute-infos)
+        attributes-build-target (graphics/vertex-attribute-overrides->build-target vertex-attribute-overrides vertex-attribute-bytes material-attribute-infos)
         properties (:properties _declared-properties)
 
         emitter-properties
@@ -649,34 +648,6 @@
         (protobuf/assign-repeated :particle-properties particle-properties)
         (assoc :attributes-save-values attributes-save-values
                :attributes-build-target attributes-build-target))))
-=======
-  (let [properties (:properties _declared-properties)]
-    (into {:attributes-save-values (graphics/vertex-attribute-overrides->save-values vertex-attribute-overrides material-attribute-infos)
-           :attributes-build-target (graphics/vertex-attribute-overrides->build-target vertex-attribute-overrides vertex-attribute-bytes material-attribute-infos)
-           :position position
-           :rotation rotation
-           :modifiers modifier-msgs}
-          (concat
-            (mapcat (fn [kw] (get-property properties kw))
-                 [:id :mode :duration :space :tile-source :animation :material :blend-mode :particle-orientation
-                  :inherit-velocity :max-particle-count :type :start-delay :size-mode :stretch-with-velocity :start-offset :pivot])
-            [[:properties (into []
-                                (comp (map first)
-                                      (keep (fn [kw]
-                                              (let [v (get-in properties [kw :value])]
-                                                (when-let [points (get-curve-points v)]
-                                                  {:key kw
-                                                   :points points
-                                                   :spread (:spread v)})))))
-                                (butlast (protobuf/enum-values Particle$EmitterKey)))]
-             [:particle-properties (into []
-                                         (comp (map first)
-                                               (keep (fn [kw]
-                                                       (when-let [points (get-curve-points (get-in properties [kw :value]))]
-                                                         {:key kw
-                                                          :points points}))))
-                                         (butlast (protobuf/enum-values Particle$ParticleKey)))]]))))
->>>>>>> c88a856c
 
 (defn- attach-modifier [self-id parent-id modifier-id resolve-node-outline-key?]
   (concat
