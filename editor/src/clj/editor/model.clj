;; Copyright 2020-2024 The Defold Foundation
;; Copyright 2014-2020 King
;; Copyright 2009-2014 Ragnar Svensson, Christian Murray
;; Licensed under the Defold License version 1.0 (the "License"); you may not use
;; this file except in compliance with the License.
;;
;; You may obtain a copy of the License, together with FAQs at
;; https://www.defold.com/license
;;
;; Unless required by applicable law or agreed to in writing, software distributed
;; under the License is distributed on an "AS IS" BASIS, WITHOUT WARRANTIES OR
;; CONDITIONS OF ANY KIND, either express or implied. See the License for the
;; specific language governing permissions and limitations under the License.

(ns editor.model
  (:require [clojure.set :as set]
            [clojure.string :as str]
            [dynamo.graph :as g]
            [editor.animation-set :as animation-set]
            [editor.build-target :as bt]
            [editor.defold-project :as project]
            [editor.geom :as geom]
            [editor.gl.pass :as pass]
            [editor.gl.texture :as texture]
            [editor.graph-util :as gu]
            [editor.graphics :as graphics]
            [editor.image :as image]
            [editor.material :as material]
            [editor.model-scene :as model-scene]
            [editor.pipeline :as pipeline]
            [editor.properties :as properties]
            [editor.protobuf :as protobuf]
            [editor.resource :as resource]
            [editor.resource-node :as resource-node]
            [editor.rig :as rig]
            [editor.validation :as validation]
            [editor.workspace :as workspace]
            [internal.util :as util]
            [schema.core :as s]
            [util.coll :as coll]
            [util.coll :refer [pair]]
            [util.digest :as digest])
  (:import [com.dynamo.gamesys.proto ModelProto$Material ModelProto$Model ModelProto$ModelDesc ModelProto$Texture]
           [editor.gl.shader ShaderLifecycle]
           [editor.types AABB]))

(set! *warn-on-reflection* true)

(def ^:private model-icon "icons/32/Icons_22-Model.png")

(g/defnk produce-animation-set-build-target-single [_node-id resource animations-resource animation-set]
  (let [is-single-anim (and (not (empty? animation-set))
                            (not (animation-set/is-animation-set? animations-resource)))]
    (when is-single-anim
      (rig/make-animation-set-build-target (resource/workspace resource) _node-id animation-set))))

(g/defnk produce-animation-ids [_node-id animations-resource animation-set-info animation-set animation-ids]
  (let [is-single-anim (or (empty? animation-set)
                           (not (animation-set/is-animation-set? animations-resource)))]
    (if is-single-anim
      (if animations-resource
        animation-ids
        [])
      (:animation-ids animation-set-info))))

(g/defnk produce-pb-msg [name mesh materials skeleton animations default-animation]
  (protobuf/make-map-without-defaults ModelProto$ModelDesc
    :mesh (resource/resource->proj-path mesh)
    :materials (mapv
                 (fn [material]
                   (-> material
                       (protobuf/sanitize :material resource/resource->proj-path)
                       (protobuf/sanitize-repeated :textures #(update % :texture resource/resource->proj-path))))
                 materials)
    :skeleton (resource/resource->proj-path skeleton)
    :animations (resource/resource->proj-path animations)
    :default-animation default-animation
    :name name))

(defn- prop-resource-error [nil-severity _node-id prop-kw prop-value prop-name]
  (or (validation/prop-error nil-severity _node-id prop-kw validation/prop-nil? prop-value prop-name)
      (validation/prop-error :fatal _node-id prop-kw validation/prop-resource-not-exists? prop-value prop-name)))

<<<<<<< HEAD
=======
(defn- res-fields->resources [pb-msg deps-by-source fields]
  ;; TODO: use editor.pipeline/make-resource-props instead?
  (letfn [(fill-from-key-path [acc source acc-path key-path-index key-path]
            (let [end (= key-path-index (count key-path))]
              (if end
                (let [dep (get deps-by-source source ::not-found)]
                  (if (identical? dep ::not-found)
                    acc
                    (assoc! acc acc-path dep)))
                (let [k (key-path key-path-index)
                      v (source k)
                      acc-path (conj acc-path k)]
                  (if (vector? v)
                    (reduce-kv
                      (fn [acc i item]
                        (let [acc-path (conj acc-path i)]
                          (fill-from-key-path acc item acc-path (inc key-path-index) key-path)))
                      acc
                      v)
                    (fill-from-key-path acc v acc-path (inc key-path-index) key-path))))))]
    (persistent!
      (reduce
        (fn [acc field]
          (let [key-path (if (vector? field) field [field])]
            (fill-from-key-path acc pb-msg [] 0 key-path)))
        (transient {})
        fields))))

>>>>>>> 581553a5
(defn- validate-default-animation [_node-id default-animation animation-ids]
  (when (not (str/blank? default-animation))
    (validation/prop-error :fatal _node-id :default-animation validation/prop-member-of? default-animation (set animation-ids)
                           (format "Animation '%s' does not exist" default-animation))))

(defn- update-build-target-vertex-attributes [pb-msg material-binding-infos]
  (let [materials+attribute-build-data (mapv (fn [material+binding-infos]
                                               (let [material (first material+binding-infos)
                                                     material-binding-info (second material+binding-infos)
                                                     material-attributes (graphics/vertex-attribute-overrides->build-target
                                                                           (:vertex-attribute-overrides material-binding-info)
                                                                           (:vertex-attribute-bytes material-binding-info)
                                                                           (:material-attribute-infos material-binding-info))]
                                                 (protobuf/assign-repeated material :attributes material-attributes)))
                                             (map vector (:materials pb-msg) material-binding-infos))]
    (protobuf/assign-repeated pb-msg :materials materials+attribute-build-data)))

(g/defnk produce-save-value [pb-msg materials material-binding-infos]
  (protobuf/assign-repeated pb-msg
    :materials
    (mapv (fn [material material-binding-info]
            (let [material-attribute-infos (:material-attribute-infos material-binding-info)
                  vertex-attribute-overrides (:vertex-attribute-overrides material-binding-info)
                  vertex-attribute-save-values (graphics/vertex-attribute-overrides->save-values vertex-attribute-overrides material-attribute-infos)]
              (-> material
                  (protobuf/sanitize :material resource/resource->proj-path)
                  (protobuf/sanitize-repeated :textures #(update % :texture resource/resource->proj-path))
                  (protobuf/assign-repeated :attributes vertex-attribute-save-values))))
          materials
          material-binding-infos)))

(g/defnk produce-build-targets [_node-id resource pb-msg dep-build-targets default-animation animation-ids animation-set-build-target animation-set-build-target-single mesh-set-build-target materials material-binding-infos skeleton-build-target animations mesh skeleton]
  (or (some->> (into [(prop-resource-error :fatal _node-id :mesh mesh "Mesh")
                      (validation/prop-error :fatal _node-id :skeleton validation/prop-resource-not-exists? skeleton "Skeleton")
                      (validation/prop-error :fatal _node-id :animations validation/prop-resource-not-exists? animations "Animations")
                      (validate-default-animation _node-id default-animation animation-ids)
                      (validation/prop-error :fatal _node-id :materials validation/prop-empty? (:materials pb-msg) "Materials")]
                     (map (fn [{:keys [name material]}]
                            (validation/prop-error
                              :fatal _node-id
                              :materials validation/prop-resource-missing?
                              material name)))
                     materials)
               (filterv identity)
               not-empty
               g/error-aggregate)
      (let [workspace (resource/workspace resource)
            animation-set-build-target (if (nil? animation-set-build-target-single) animation-set-build-target animation-set-build-target-single)
            rig-scene-type (workspace/get-resource-type workspace "rigscene")
            rig-scene-pseudo-data (digest/string->sha1-hex (str/join (map #(-> % :resource :resource :data) [animation-set-build-target mesh-set-build-target skeleton-build-target])))
            rig-scene-resource (resource/make-memory-resource workspace rig-scene-type rig-scene-pseudo-data)
            rig-scene-dep-build-targets {:animation-set animation-set-build-target
                                         :mesh-set mesh-set-build-target
                                         :skeleton skeleton-build-target}
            rig-scene-pb-msg {}
            rig-scene-build-targets (rig/make-rig-scene-build-targets _node-id rig-scene-resource rig-scene-pb-msg dep-build-targets rig-scene-dep-build-targets)
            rt-pb-msg (-> {:rig-scene rig-scene-resource
                           :default-animation (:default-animation pb-msg)
                           :materials (:materials pb-msg)}
                          (update-build-target-vertex-attributes material-binding-infos))
            dep-build-targets (into rig-scene-build-targets (flatten dep-build-targets))]
        [(pipeline/make-protobuf-build-target _node-id resource ModelProto$Model rt-pb-msg dep-build-targets)])))

(g/defnk produce-gpu-textures [_node-id samplers texture-binding-infos :as m]
  (let [sampler-name->gpu-texture-generator (into {}
                                                  (keep (fn [{:keys [sampler gpu-texture-generator]}]
                                                          (when gpu-texture-generator
                                                            [sampler gpu-texture-generator])))
                                                  texture-binding-infos)
        explicit-textures (into {}
                                (keep-indexed
                                  (fn [unit-index {:keys [name] :as sampler}]
                                    (when-let [{tex-fn :f tex-args :args} (sampler-name->gpu-texture-generator name)]
                                      (let [request-id [_node-id unit-index]
                                            params (material/sampler->tex-params sampler)
                                            texture (tex-fn tex-args request-id params unit-index)]
                                        [name texture]))))
                                samplers)
        fallback-texture (if (pos? (count explicit-textures))
                           (val (first explicit-textures))
                           @texture/black-pixel)]
    (reduce
      (fn [acc {:keys [name]}]
        (cond-> acc (not (acc name)) (assoc name fallback-texture)))
      explicit-textures
      samplers)))

(g/defnk produce-scene [_node-id scene mesh-material-ids material-scene-infos]
  (if (not scene)
    {:aabb geom/empty-bounding-box
     :renderable {:passes [pass/selection]}}
    (let [{:keys [renderable aabb]} scene
          material-index->meshes (->> renderable :user-data :meshes (group-by :material-index))
          name->material-scene-info (into {}
                                          (map (juxt :name identity))
                                          material-scene-infos)
          material-index->material-scene-info (into {}
                                                    (keep-indexed
                                                      (fn [i name]
                                                        (when-let [info (name->material-scene-info name)]
                                                          (pair i info))))
                                                    mesh-material-ids)]
      {:aabb geom/empty-bounding-box
       :renderable {:passes [pass/selection]}
       :children
       (into (:children scene [])
             (keep (fn [[material-index meshes]]
                     (when-let [{:keys [shader vertex-space gpu-textures material-attribute-infos vertex-attribute-bytes]}
                                ;; If we have no material associated with the index,
                                ;; we mirror the engine behavior by picking the first one:
                                ;; https://github.com/defold/defold/blob/a265a1714dc892eea285d54eae61d0846b48899d/engine/gamesys/src/gamesys/resources/res_model.cpp#L234-L238
                                (or (material-index->material-scene-info material-index)
                                    (first material-scene-infos))]
                       {:node-id _node-id
                        :aabb aabb
                        :renderable (-> renderable
                                        (dissoc :children)
                                        (assoc-in [:user-data :shader] shader)
                                        (assoc-in [:user-data :vertex-space] vertex-space)
                                        (assoc-in [:user-data :textures] gpu-textures)
                                        (assoc-in [:user-data :meshes] meshes)
                                        (assoc-in [:user-data :material-attribute-infos] material-attribute-infos)
                                        (assoc-in [:user-data :vertex-attribute-bytes] vertex-attribute-bytes)
                                        (update :batch-key
                                                (fn [old-key]
                                                  ;; We can only batch-render models that use
                                                  ;; :vertex-space-world. In :vertex-space-local
                                                  ;; we must supply individual transforms for
                                                  ;; each model instance in the shader uniforms.
                                                  (when (= :vertex-space-world vertex-space)
                                                    [old-key shader gpu-textures]))))})))
             material-index->meshes)})))

(g/defnk produce-bones [skeleton-bones animations-bones]
  (or animations-bones skeleton-bones))

(def TTexture
  {:sampler s/Str
   :texture (s/maybe (s/protocol resource/Resource))})

(def TVertexAttributes
  {s/Keyword s/Any})

(g/deftype Material
  {:name s/Str
   :material (s/maybe (s/protocol resource/Resource))
   :textures [TTexture]
   :attributes TVertexAttributes})

(g/defnode TextureBinding
  (property sampler g/Str) ; Required protobuf field.
  (property texture resource/Resource ; Required protobuf field.
            (value (gu/passthrough texture-resource))
            (set (fn [evaluation-context self old-value new-value]
                   (project/resource-setter evaluation-context self old-value new-value
                                            [:resource :texture-resource]
                                            [:gpu-texture-generator :gpu-texture-generator]
                                            [:build-targets :build-targets]))))
  (input texture-resource resource/Resource)
  (input gpu-texture-generator g/Any)
  (input build-targets g/Any :array)
  (output build-targets g/Any (gu/passthrough build-targets))
  (output texture-binding-info g/Any
          (g/fnk [_node-id sampler texture ^:try gpu-texture-generator :as info]
            (cond-> info (g/error-value? gpu-texture-generator) (dissoc :gpu-texture-generator)))))

(defn- detect-and-apply-renames [texture-binding-infos samplers]
  (util/detect-and-apply-renames texture-binding-infos :sampler samplers :name))

(g/defnode MaterialBinding
  (input copied-nodes g/Any :array :cascade-delete)
  (input dep-build-targets g/Any :array)
  (input shader ShaderLifecycle)
  (input vertex-space g/Keyword)
  (input samplers g/Any)

  (property name g/Str) ; Required protobuf field.
  (property material resource/Resource ; Required protobuf field.
            (value (gu/passthrough material-resource))
            (set (fn [evaluation-context self old-value new-value]
                   (project/resource-setter evaluation-context self old-value new-value
                                            [:resource :material-resource]
                                            [:build-targets :dep-build-targets]
                                            [:samplers :samplers]
                                            [:shader :shader]
                                            [:attribute-infos :material-attribute-infos]
                                            [:vertex-space :vertex-space]))))
  (property vertex-attribute-overrides g/Any ; Always assigned in load-fn.
            (dynamic visible (g/constantly false)))
  (input material-resource resource/Resource)
  (input material-attribute-infos g/Any)
  (input texture-binding-infos g/Any :array)
  (output gpu-textures g/Any :cached produce-gpu-textures)
  (output dep-build-targets g/Any (gu/passthrough dep-build-targets))
  (output material-scene-info g/Any (g/fnk [shader vertex-space gpu-textures name material-attribute-infos vertex-attribute-bytes :as info] info))
  (output material-binding-info g/Any (g/fnk [_node-id name
                                              material
                                              ^:try material-attribute-infos
                                              vertex-attribute-overrides
                                              ^:try vertex-attribute-bytes
                                              ^:try samplers
                                              ^:try texture-binding-infos
                                              :as info]
                                        (let [info (cond-> info
                                                           (g/error-value? material-attribute-infos)
                                                           (assoc :material-attribute-infos [])
                                                           (g/error-value? vertex-attribute-bytes)
                                                           (assoc :vertex-attribute-bytes {}))]
                                          (cond
                                            (g/error-value? texture-binding-infos) (assoc info :texture-binding-infos [])
                                            (g/error-value? samplers) (dissoc info :samplers)
                                            :else (update info :texture-binding-infos detect-and-apply-renames samplers)))))
  (output vertex-attribute-bytes g/Any :cached (g/fnk [_node-id material-attribute-infos vertex-attribute-overrides]
                                                 (graphics/attribute-bytes-by-attribute-key _node-id material-attribute-infos vertex-attribute-overrides))))

(defmethod material/handle-sampler-names-changed ::MaterialBinding
  [evaluation-context material-binding-node old-name-index _new-name-index sampler-renames sampler-deletions]
  (let [texture-binding-infos (g/node-value material-binding-node :texture-binding-infos evaluation-context)
        texture-binding-name-index (util/name-index texture-binding-infos :sampler)
        implied-texture-binding-info-renames (util/detect-renames texture-binding-name-index old-name-index)]
    (into []
          (mapcat
            (fn [[name+order index]]
              ;; Texture binding could be implicitly renamed if its name does
              ;; not match the material sampler name (can happen on load)
              (let [name+order (implied-texture-binding-info-renames name+order name+order)]
                (concat
                  (when-let [[new-name] (sampler-renames name+order)]
                    (g/set-property (:_node-id (texture-binding-infos index)) :sampler new-name))
                  (when (sampler-deletions name+order)
                    (g/delete-node (:_node-id (texture-binding-infos index))))))))
          texture-binding-name-index)))

(defn- create-texture-binding-tx [material-binding sampler texture]
  (g/make-nodes (g/node-id->graph-id material-binding) [texture-binding [TextureBinding
                                                                         :sampler sampler
                                                                         :texture texture]]
    (g/connect texture-binding :_node-id material-binding :copied-nodes)
    (g/connect texture-binding :texture-binding-info material-binding :texture-binding-infos)
    (g/connect texture-binding :build-targets material-binding :dep-build-targets)))

(defn- create-material-binding-tx [model-node-id name material textures vertex-attribute-overrides]
  (g/make-nodes (g/node-id->graph-id model-node-id) [material-binding [MaterialBinding
                                                                       :name name
                                                                       :material material
                                                                       :vertex-attribute-overrides vertex-attribute-overrides]]
    (g/connect material-binding :_node-id model-node-id :copied-nodes)
    (g/connect material-binding :dep-build-targets model-node-id :dep-build-targets)
    (g/connect material-binding :material-scene-info model-node-id :material-scene-infos)
    (g/connect material-binding :material-binding-info model-node-id :material-binding-infos)
    (for [{:keys [sampler texture]} textures]
      (create-texture-binding-tx material-binding sampler texture))))

(def ^:private fake-resource
  (reify resource/Resource
    (children [_])
    (ext [_] "")
    (resource-type [_])
    (source-type [_])
    (exists? [_] false)
    (read-only? [_] true)
    (path [_] "")
    (abs-path [_] "")
    (proj-path [_] "")
    (resource-name [_] "")
    (workspace [_])
    (resource-hash [_])
    (openable? [_] false)
    (editable? [_] false)))

(g/defnk produce-model-properties [_node-id _declared-properties material-binding-infos mesh-material-ids]
  (let [model-node-id _node-id
        mesh-material-names (if (g/error-value? mesh-material-ids) #{} (set mesh-material-ids))
        proto-material-name->material-binding-info (into {} (map (juxt :name identity)) material-binding-infos)
        proto-material-names (into #{} (map :name) material-binding-infos)
        all-material-names (set/union mesh-material-names proto-material-names)
        new-props
        (into []
              (comp
                (map-indexed
                  (fn [index material-name]
                    (let [material-prop-key (keyword (str "__material__" index))]
                      (if-let [{:keys [_node-id material name texture-binding-infos material-attribute-infos vertex-attribute-overrides samplers]} (proto-material-name->material-binding-info material-name)]
                        ;; material exists
                        (let [sampler-name-index (util/name-index samplers :name)
                              texture-binding-name-index (util/name-index texture-binding-infos :sampler)
                              all-sampler-name+orders (set/union
                                                        (set (keys sampler-name-index))
                                                        (set (keys texture-binding-name-index)))
                              should-be-deleted (not (mesh-material-names name))
                              material-attribute-properties (graphics/attribute-properties-by-property-key _node-id material-attribute-infos vertex-attribute-overrides)
                              material-binding-node-id _node-id
                              material-property [material-prop-key
                                                 (cond-> {:node-id material-binding-node-id
                                                          :label name
                                                          :type resource/Resource
                                                          :value (cond-> material should-be-deleted (or fake-resource))
                                                          :error (or
                                                                   (when should-be-deleted
                                                                     (g/->error material-binding-node-id :materials :warning material
                                                                                (format "'%s' is not defined in the mesh. Clear the field to delete it."
                                                                                        name)))
                                                                   (prop-resource-error :fatal material-binding-node-id :materials material "Material"))
                                                          :prop-kw :material
                                                          :edit-type {:type resource/Resource
                                                                      :ext "material"
                                                                      :clear-fn (fn [_ _]
                                                                                  (g/delete-node material-binding-node-id))}}
                                                         should-be-deleted
                                                         (assoc :original-value fake-resource))]
                              combined-material-properties (into [material-property]
                                                                 (map-indexed
                                                                   (fn [binding-index sampler-name+order]
                                                                     (let [texture-binding-prop-key (keyword (str "__sampler__" index "__" binding-index))]
                                                                       ;; texture binding exists
                                                                       (if-let [texture-binding-index (texture-binding-name-index sampler-name+order)]
                                                                         (let [{:keys [sampler texture _node-id]} (texture-binding-infos texture-binding-index)
                                                                               texture-binding-should-be-deleted (and samplers (not (sampler-name-index sampler-name+order)))]
                                                                           [texture-binding-prop-key
                                                                            (cond-> {:node-id _node-id
                                                                                     :label sampler
                                                                                     :type resource/Resource
                                                                                     :value (cond-> texture texture-binding-should-be-deleted (or fake-resource))
                                                                                     :prop-kw :texture
                                                                                     :error (when texture-binding-should-be-deleted
                                                                                              (g/->error _node-id :texture :warning texture
                                                                                                         (format "'%s' is not defined in the material. Clear the field to delete it."
                                                                                                                 sampler)))
                                                                                     :edit-type {:type resource/Resource
                                                                                                 :ext (conj image/exts "cubemap")
                                                                                                 :clear-fn (fn [_ _] (g/delete-node _node-id))}}
                                                                                    texture-binding-should-be-deleted
                                                                                    (assoc :original-value fake-resource))])
                                                                         ;; texture binding does not exist
                                                                         (let [sampler (key sampler-name+order)]
                                                                           [texture-binding-prop-key
                                                                            {:node-id material-binding-node-id
                                                                             :label sampler
                                                                             :value nil
                                                                             :type resource/Resource
                                                                             :edit-type {:type resource/Resource
                                                                                         :ext (conj image/exts "cubemap")
                                                                                         :set-fn (fn [_ _ _ new] (create-texture-binding-tx material-binding-node-id sampler new))}}])))))
                                                                 (sort-by key all-sampler-name+orders))]
                          (into combined-material-properties material-attribute-properties))
                        ;; material does not exist
                        [[material-prop-key
                          {:node-id _node-id
                           :label material-name
                           :value nil
                           :type resource/Resource
                           :error (prop-resource-error :fatal _node-id :material nil "Material")
                           :edit-type {:type resource/Resource
                                       :ext "material"
                                       :set-fn (fn [_evaluation-context _id _old new]
                                                 (create-material-binding-tx model-node-id material-name new [] {}))}}]]))))
                cat)
              (sort all-material-names))]
    (-> _declared-properties
        (update :properties into new-props)
        (update :display-order into (map first) new-props))))

(g/defnode ModelNode
  (inherits resource-node/ResourceNode)

  (property name g/Str
            (default (protobuf/default ModelProto$ModelDesc :name))
            (dynamic visible (g/constantly false)))
  (property mesh resource/Resource ; Required protobuf field.
            (value (gu/passthrough mesh-resource))
            (set (fn [evaluation-context self old-value new-value]
                   (project/resource-setter evaluation-context self old-value new-value
                                            [:resource :mesh-resource]
                                            [:aabb :aabb]
                                            [:mesh-set-build-target :mesh-set-build-target]
                                            [:material-ids :mesh-material-ids]
                                            [:scene :scene])))
            (dynamic error (g/fnk [_node-id mesh]
                                  (prop-resource-error :fatal _node-id :mesh mesh "Mesh")))
            (dynamic edit-type (g/constantly {:type resource/Resource
                                              :ext model-scene/model-file-types})))
  (input copied-nodes g/Any :array :cascade-delete)
  (input material-binding-infos g/Any :array)
  (output materials [Material] :cached
          (g/fnk [material-binding-infos]
            (mapv
              (fn [{:keys [name material texture-binding-infos vertex-attribute-overrides]}]
                {:name name
                 :material material
                 :attributes vertex-attribute-overrides
                 :textures (into []
                                 (keep (fn [{:keys [sampler texture]}]
                                         (when texture
                                           {:sampler sampler :texture texture})))
                                 texture-binding-infos)})
              material-binding-infos)))
  (input scene g/Any)
  (input material-scene-infos g/Any :array)
  (property skeleton resource/Resource ; Nil is valid default.
            (value (gu/passthrough skeleton-resource))
            (set (fn [evaluation-context self old-value new-value]
                   (project/resource-setter evaluation-context self old-value new-value
                                            [:resource :skeleton-resource]
                                            [:bones :skeleton-bones]
                                            [:skeleton-build-target :skeleton-build-target])))
            (dynamic error (g/fnk [_node-id skeleton]
                                  (validation/prop-error :fatal _node-id :skeleton validation/prop-resource-not-exists? skeleton "Skeleton")))
            (dynamic edit-type (g/constantly {:type resource/Resource
                                              :ext model-scene/model-file-types})))
  (property animations resource/Resource ; Nil is valid default.
            (value (gu/passthrough animations-resource))
            (set (fn [evaluation-context self old-value new-value]
                   (project/resource-setter evaluation-context self old-value new-value
                                            [:resource :animations-resource]
                                            [:bones :animations-bones]
                                            [:animation-ids :animation-ids]
                                            [:animation-info :animation-infos]
                                            [:animation-set-build-target :animation-set-build-target])))
            (dynamic error (g/fnk [_node-id animations]
                                  (validation/prop-error :fatal _node-id :animations validation/prop-resource-not-exists? animations "Animations")))
            (dynamic edit-type (g/constantly {:type resource/Resource
                                              :ext model-scene/animation-file-types})))
  (property default-animation g/Str
            (default (protobuf/default ModelProto$ModelDesc :default-animation))
            (dynamic error (g/fnk [_node-id default-animation animation-ids]
                                  (validate-default-animation _node-id default-animation animation-ids)))
            (dynamic edit-type (g/fnk [animation-ids]
                                      (properties/->choicebox (into [""] animation-ids)))))

  (input mesh-resource resource/Resource)
  (input mesh-set-build-target g/Any)
  (input mesh-material-ids g/Any)

  (input skeleton-resource resource/Resource)
  (input skeleton-build-target g/Any)
  (input animations-resource resource/Resource)
  (input animation-set-build-target g/Any)
  (input dep-build-targets g/Any :array)

  (input skeleton-bones g/Any)
  (input animations-bones g/Any)

  (input animation-infos g/Any :array)
  (input animation-ids g/Any)
  (input aabb AABB)

  (output bones g/Any produce-bones)

  (output animation-resources g/Any (g/fnk [animations-resource] [animations-resource]))

  (output animation-info g/Any :cached animation-set/produce-animation-info)
  (output animation-set-info g/Any :cached animation-set/produce-animation-set-info)
  (output animation-set g/Any :cached animation-set/produce-animation-set)
  (output animation-ids g/Any :cached produce-animation-ids)

  ; if we're referencing a single animation file
  (output animation-set-build-target-single g/Any :cached produce-animation-set-build-target-single)

  (output pb-msg g/Any :cached produce-pb-msg)
  (output save-value g/Any :cached produce-save-value)
  (output build-targets g/Any :cached produce-build-targets)

  (output scene g/Any :cached produce-scene)

  (output aabb AABB (gu/passthrough aabb))
  (output _properties g/Properties :cached produce-model-properties))

(defn- migrated? [model-node-id model-desc evaluation-context]
  {:pre [(map? model-desc)]} ; ModelProto$ModelDesc in map format.
  (let [model-node-materials (g/node-value model-node-id :materials evaluation-context)]
    (if (g/error? model-node-materials)
      false
      (let [material-name->model-node-material (coll/pair-map-by :name model-node-materials)]
        (some (fn [model-desc-material]
                (let [material-name (:name model-desc-material)
                      model-node-material (material-name->model-node-material material-name)
                      model-desc-sampler-names (into #{} (map :sampler) (:textures model-desc-material))
                      model-node-sampler-names (into #{} (map :sampler) (:textures model-node-material))]
                  (not= model-desc-sampler-names model-node-sampler-names)))
              (:materials model-desc))))))

(defn- detect-and-flag-migrated! [evaluation-context model-node-id model-desc]
  {:pre [(map? model-desc)]} ; ModelProto$ModelDesc in map format.
  (when (migrated? model-node-id model-desc evaluation-context)
    (g/flag-nodes-as-migrated! evaluation-context [model-node-id])))

(defn load-model [_project self resource {:keys [name default-animation mesh skeleton animations materials] :as model-desc}]
  (concat
    (g/set-property self
      :name name
      :default-animation default-animation
      :mesh (workspace/resolve-resource resource mesh)
      :skeleton (workspace/resolve-resource resource skeleton)
      :animations (workspace/resolve-resource resource animations))
    (for [{:keys [name material textures attributes]} materials
          :let [material (workspace/resolve-resource resource material)
                textures (mapv (fn [{:keys [texture] :as texture-desc}]
                                 (assoc texture-desc :texture (workspace/resolve-resource resource texture)))
                               textures)
                vertex-attribute-overrides (graphics/override-attributes->vertex-attribute-overrides attributes)]]
      (create-material-binding-tx self name material textures vertex-attribute-overrides))
    (g/callback-ec detect-and-flag-migrated! self model-desc)))

(defn- sanitize-model [{:keys [material textures materials] :as model-desc}]
  {:pre [(map? model-desc)]} ; ModelProto$ModelDesc in map format.
  (-> model-desc
      (dissoc :material :textures)
      (cond-> (and (zero? (count materials))
                   (or (pos? (count material))
                       (pos? (count textures))))
              (assoc :materials [(protobuf/make-map-without-defaults ModelProto$Material
                                   :name "default"
                                   :material material
                                   :textures (into []
                                                   (map-indexed
                                                     (fn [i tex-name]
                                                       (protobuf/make-map-without-defaults ModelProto$Texture
                                                         :sampler (.intern (str "tex" i))
                                                         :texture tex-name)))
                                                   textures))]))))

(defn register-resource-types [workspace]
  (resource-node/register-ddf-resource-type workspace
    :ext "model"
    :label "Model"
    :node-type ModelNode
    :ddf-type ModelProto$ModelDesc
    :read-defaults false
    :load-fn load-model
    :sanitize-fn sanitize-model
    :icon model-icon
    :view-types [:scene :text]
    :tags #{:component}
    :tag-opts {:component {:transform-properties #{:position :rotation}}}))<|MERGE_RESOLUTION|>--- conflicted
+++ resolved
@@ -81,37 +81,6 @@
   (or (validation/prop-error nil-severity _node-id prop-kw validation/prop-nil? prop-value prop-name)
       (validation/prop-error :fatal _node-id prop-kw validation/prop-resource-not-exists? prop-value prop-name)))
 
-<<<<<<< HEAD
-=======
-(defn- res-fields->resources [pb-msg deps-by-source fields]
-  ;; TODO: use editor.pipeline/make-resource-props instead?
-  (letfn [(fill-from-key-path [acc source acc-path key-path-index key-path]
-            (let [end (= key-path-index (count key-path))]
-              (if end
-                (let [dep (get deps-by-source source ::not-found)]
-                  (if (identical? dep ::not-found)
-                    acc
-                    (assoc! acc acc-path dep)))
-                (let [k (key-path key-path-index)
-                      v (source k)
-                      acc-path (conj acc-path k)]
-                  (if (vector? v)
-                    (reduce-kv
-                      (fn [acc i item]
-                        (let [acc-path (conj acc-path i)]
-                          (fill-from-key-path acc item acc-path (inc key-path-index) key-path)))
-                      acc
-                      v)
-                    (fill-from-key-path acc v acc-path (inc key-path-index) key-path))))))]
-    (persistent!
-      (reduce
-        (fn [acc field]
-          (let [key-path (if (vector? field) field [field])]
-            (fill-from-key-path acc pb-msg [] 0 key-path)))
-        (transient {})
-        fields))))
-
->>>>>>> 581553a5
 (defn- validate-default-animation [_node-id default-animation animation-ids]
   (when (not (str/blank? default-animation))
     (validation/prop-error :fatal _node-id :default-animation validation/prop-member-of? default-animation (set animation-ids)
