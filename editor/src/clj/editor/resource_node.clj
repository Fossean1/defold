;; Copyright 2020-2023 The Defold Foundation
;; Copyright 2014-2020 King
;; Copyright 2009-2014 Ragnar Svensson, Christian Murray
;; Licensed under the Defold License version 1.0 (the "License"); you may not use
;; this file except in compliance with the License.
;; 
;; You may obtain a copy of the License, together with FAQs at
;; https://www.defold.com/license
;; 
;; Unless required by applicable law or agreed to in writing, software distributed
;; under the License is distributed on an "AS IS" BASIS, WITHOUT WARRANTIES OR
;; CONDITIONS OF ANY KIND, either express or implied. See the License for the
;; specific language governing permissions and limitations under the License.

(ns editor.resource-node
  "Define the concept of a project, and its Project node type. This namespace bridges between Eclipse's workbench and
  ordinary paths."
  (:require [clojure.java.io :as io]
            [dynamo.graph :as g]
            [editor.core :as core]
            [editor.protobuf :as protobuf]
            [editor.resource :as resource]
            [editor.resource-io :as resource-io]
            [editor.settings-core :as settings-core]
            [editor.workspace :as workspace]
            [editor.outline :as outline]
            [internal.graph.types :as gt])
  (:import [org.apache.commons.codec.digest DigestUtils]))

(set! *warn-on-reflection* true)

(def unknown-icon "icons/32/Icons_29-AT-Unknown.png")

(defn resource-node-dependencies [resource-node-id evaluation-context]
  (let [resource (g/node-value resource-node-id :resource evaluation-context)]
    (when-some [dependencies-fn (:dependencies-fn (resource/resource-type resource))]
      (let [source-value (g/node-value resource-node-id :source-value evaluation-context)]
        (dependencies-fn source-value)))))

(g/defnk produce-undecorated-save-data [_node-id resource save-value]
  (let [write-fn (:write-fn (resource/resource-type resource))]
    (cond-> {:resource resource :value save-value :node-id _node-id}
            (and write-fn save-value) (assoc :content (write-fn save-value)))))

(g/defnk produce-save-data [undecorated-save-data dirty?]
  (assoc undecorated-save-data :dirty? dirty?))

(g/defnode ResourceNode
  (inherits core/Scope)
  (inherits outline/OutlineNode)
  (inherits resource/ResourceNode)

  (property editable g/Bool :unjammable
            (default true)
            (dynamic visible (g/constantly false)))

  (output undecorated-save-data g/Any produce-undecorated-save-data)
  (output save-data g/Any :cached produce-save-data)
<<<<<<< HEAD
  (output source-value g/Any :cached :unjammable (g/fnk [_node-id resource editable]
                                                   (when-some [read-fn (:read-fn (resource/resource-type resource))]
                                                     (when (and editable (resource/exists? resource))
                                                       (resource-io/with-error-translation resource _node-id :source-value
                                                         (read-fn resource))))))
  (output reload-dependencies g/Any :cached (g/fnk [_node-id resource save-value]
                                              (when-some [dependencies-fn (:dependencies-fn (resource/resource-type resource))]
                                                (dependencies-fn save-value))))
=======
  (output source-value g/Any :cached (g/fnk [_node-id resource editable]
                                       (when-some [read-fn (:read-fn (resource/resource-type resource))]
                                         (when (and editable (resource/exists? resource))
                                           (resource-io/with-error-translation resource _node-id :source-value
                                             (read-fn resource))))))
  
>>>>>>> adf31f50
  (output save-value g/Any (g/constantly nil))
  (output dirty? g/Bool (g/fnk [save-value source-value editable]
                          (and editable (some? save-value) (not= save-value source-value))))
  (output node-id+resource g/Any :unjammable (g/fnk [_node-id resource] [_node-id resource]))
  (output valid-node-id+type+resource g/Any (g/fnk [_node-id _this resource] [_node-id (g/node-type _this) resource])) ; Jammed when defective.
  (output own-build-errors g/Any (g/constantly nil))
  (output build-targets g/Any (g/constantly []))
  (output node-outline outline/OutlineData :cached
    (g/fnk [_node-id _overridden-properties child-outlines own-build-errors resource source-outline]
           (let [rt (resource/resource-type resource)
                 label (or (:label rt) (:ext rt) "unknown")
                 icon (or (:icon rt) unknown-icon)
                 children (cond-> child-outlines
                            source-outline (into (:children source-outline)))]
             {:node-id _node-id
              :node-outline-key label
              :label label
              :icon icon
              :children children
              :outline-error? (g/error-fatal? own-build-errors)
              :outline-overridden? (not (empty? _overridden-properties))})))

  (output sha256 g/Str :cached (g/fnk [resource undecorated-save-data]
                                 ;; Careful! This might throw if resource has been removed
                                 ;; outside the editor. Use from editor.engine.native-extensions seems
                                 ;; to catch any exceptions.
                                 ;; Also, be aware that resource-update/keep-existing-node?
                                 ;; assumes this output will produce a sha256 hex hash string
                                 ;; from the bytes we'll be writing to disk, so be careful
                                 ;; if you decide to overload it.
                                 (let [content (get undecorated-save-data :content ::no-content)]
                                   (if (= ::no-content content)
                                     (with-open [s (io/input-stream resource)]
                                       (DigestUtils/sha256Hex ^java.io.InputStream s))
                                     (DigestUtils/sha256Hex ^String content))))))

(g/defnode NonEditableResourceNode
  (inherits ResourceNode)

  (property editable g/Bool :unjammable
            (default false)
            (dynamic visible (g/constantly false)))

  (output source-value g/Any :unjammable (g/constantly nil))
  (output save-value g/Any (g/constantly nil))
  (output cleaned-save-value g/Any (g/constantly nil))
  (output dirty? g/Bool (g/constantly false))
  (output undecorated-save-data g/Any (g/fnk [_node-id resource save-value] {:resource resource :value save-value :node-id _node-id})))

(definline ^:private resource-node-resource [basis resource-node]
  ;; This is faster than g/node-value, and doesn't require creating an
  ;; evaluation-context. The resource property is unjammable and properties
  ;; aren't cached, so there is no need to do a full g/node-value.
  `(gt/get-property ~resource-node ~basis :resource))

(defn resource
  ([resource-node-id]
   (resource (g/now) resource-node-id))
  ([basis resource-node-id]
   (let [resource-node (g/node-by-id basis resource-node-id)]
     (assert (g/node-instance*? resource/ResourceNode resource-node))
     (resource-node-resource basis resource-node))))

(defn as-resource
  ([node-id]
   (as-resource (g/now) node-id))
  ([basis node-id]
   (when-some [node (g/node-by-id basis node-id)]
     (when (g/node-instance*? resource/ResourceNode node)
       (resource-node-resource basis node)))))

(defn as-resource-original
  ([node-id]
   (as-resource-original (g/now) node-id))
  ([basis node-id]
   (when-some [node (g/node-by-id basis node-id)]
     (when (and (nil? (gt/original node))
                (g/node-instance*? resource/ResourceNode node))
       (resource-node-resource basis node)))))

(defn defective? [resource-node]
  (let [value (g/node-value resource-node :valid-node-id+type+resource)]
    (and (g/error? value)
         (g/error-fatal? value))))

<<<<<<< HEAD
(defn- make-ddf-dependencies-fn-raw [ddf-type]
  (let [get-fields (protobuf/get-fields-fn (protobuf/resource-field-paths ddf-type))]
    (fn [source-value]
      (into []
            (comp
              (filter seq)
              (distinct))
            (get-fields source-value)))))

(def make-ddf-dependencies-fn (memoize make-ddf-dependencies-fn-raw))

(defn register-ddf-resource-type [workspace & {:keys [editable ext node-type ddf-type read-defaults load-fn dependencies-fn sanitize-fn string-encode-fn icon view-types tags tag-opts label] :as args}]
  (let [read-defaults (if (nil? read-defaults) true read-defaults)
        read-raw-fn (if read-defaults
                      (partial protobuf/read-map-with-defaults ddf-type)
                      (partial protobuf/read-map-without-defaults ddf-type))
=======
(defn owner-resource-node-id
  ([node-id]
   (owner-resource-node-id (g/now) node-id))
  ([basis node-id]
   ;; The owner resource node is the first non-override ResourceNode we find by
   ;; traversing the explicit :cascade-delete connections between nodes. I.e, we
   ;; want to find the ResourceNode that will delete our node if the resource is
   ;; deleted from the project.
   (let [node (g/node-by-id basis node-id)]
     ;; Embedded resources will be represented by ResourceNodes, but we want the
     ;; ultimate owner of the embedded resource, so we keep looking if we
     ;; encounter an override node or a ResourceNode whose resource does not
     ;; have a valid proj-path.
     (if (and (nil? (gt/original node))
              (g/node-instance*? ResourceNode node)
              (some? (resource/proj-path (resource-node-resource basis node))))

       ;; We found our owner ResourceNode. Return its node-id.
       node-id

       ;; This is not our owner ResourceNode. Recursively follow the outgoing
       ;; connections that connect to a :cascade-delete input.
       (some->> (core/owner-node-id basis node-id)
                (owner-resource-node-id basis))))))

(defn owner-resource
  ([node-id]
   (owner-resource (g/now) node-id))
  ([basis node-id]
   (some->> (owner-resource-node-id basis node-id)
            (resource basis))))

(defn make-ddf-dependencies-fn [ddf-type]
  (fn [source-value]
    (into []
          (comp
            (filter seq)
            (distinct))
          ((protobuf/get-fields-fn (protobuf/resource-field-paths ddf-type)) source-value))))

(defn register-ddf-resource-type [workspace & {:keys [editable ext node-type ddf-type load-fn dependencies-fn sanitize-fn icon view-types tags tag-opts label] :as args}]
  (let [read-raw-fn (partial protobuf/read-text ddf-type)
>>>>>>> adf31f50
        read-fn (cond->> read-raw-fn
                         (some? sanitize-fn) (comp sanitize-fn))
        args (-> args
                 (dissoc :string-encode-fn)
                 (assoc :textual? true
                        :dependencies-fn (or dependencies-fn (make-ddf-dependencies-fn ddf-type))
                        :read-raw-fn read-raw-fn
                        :read-fn read-fn
                        :write-fn (cond-> (partial protobuf/map->str ddf-type)
                                          (some? string-encode-fn) (comp string-encode-fn))))]
    (apply workspace/register-resource-type workspace (mapcat identity args))))

(defn register-settings-resource-type [workspace & {:keys [ext node-type load-fn meta-settings icon view-types tags tag-opts label] :as args}]
  {:pre [(seqable? meta-settings)]}
  (let [read-fn (fn [resource]
                  (with-open [setting-reader (io/reader resource)]
                    (settings-core/parse-settings setting-reader)))
        args (assoc args
               :textual? true
               :read-fn read-fn
               :write-fn (comp #(settings-core/settings->str % meta-settings :multi-line-list)
                               settings-core/settings-with-value))]
    (apply workspace/register-resource-type workspace (mapcat identity args))))<|MERGE_RESOLUTION|>--- conflicted
+++ resolved
@@ -56,23 +56,11 @@
 
   (output undecorated-save-data g/Any produce-undecorated-save-data)
   (output save-data g/Any :cached produce-save-data)
-<<<<<<< HEAD
   (output source-value g/Any :cached :unjammable (g/fnk [_node-id resource editable]
                                                    (when-some [read-fn (:read-fn (resource/resource-type resource))]
                                                      (when (and editable (resource/exists? resource))
                                                        (resource-io/with-error-translation resource _node-id :source-value
                                                          (read-fn resource))))))
-  (output reload-dependencies g/Any :cached (g/fnk [_node-id resource save-value]
-                                              (when-some [dependencies-fn (:dependencies-fn (resource/resource-type resource))]
-                                                (dependencies-fn save-value))))
-=======
-  (output source-value g/Any :cached (g/fnk [_node-id resource editable]
-                                       (when-some [read-fn (:read-fn (resource/resource-type resource))]
-                                         (when (and editable (resource/exists? resource))
-                                           (resource-io/with-error-translation resource _node-id :source-value
-                                             (read-fn resource))))))
-  
->>>>>>> adf31f50
   (output save-value g/Any (g/constantly nil))
   (output dirty? g/Bool (g/fnk [save-value source-value editable]
                           (and editable (some? save-value) (not= save-value source-value))))
@@ -158,7 +146,6 @@
     (and (g/error? value)
          (g/error-fatal? value))))
 
-<<<<<<< HEAD
 (defn- make-ddf-dependencies-fn-raw [ddf-type]
   (let [get-fields (protobuf/get-fields-fn (protobuf/resource-field-paths ddf-type))]
     (fn [source-value]
@@ -170,12 +157,6 @@
 
 (def make-ddf-dependencies-fn (memoize make-ddf-dependencies-fn-raw))
 
-(defn register-ddf-resource-type [workspace & {:keys [editable ext node-type ddf-type read-defaults load-fn dependencies-fn sanitize-fn string-encode-fn icon view-types tags tag-opts label] :as args}]
-  (let [read-defaults (if (nil? read-defaults) true read-defaults)
-        read-raw-fn (if read-defaults
-                      (partial protobuf/read-map-with-defaults ddf-type)
-                      (partial protobuf/read-map-without-defaults ddf-type))
-=======
 (defn owner-resource-node-id
   ([node-id]
    (owner-resource-node-id (g/now) node-id))
@@ -208,17 +189,11 @@
    (some->> (owner-resource-node-id basis node-id)
             (resource basis))))
 
-(defn make-ddf-dependencies-fn [ddf-type]
-  (fn [source-value]
-    (into []
-          (comp
-            (filter seq)
-            (distinct))
-          ((protobuf/get-fields-fn (protobuf/resource-field-paths ddf-type)) source-value))))
-
-(defn register-ddf-resource-type [workspace & {:keys [editable ext node-type ddf-type load-fn dependencies-fn sanitize-fn icon view-types tags tag-opts label] :as args}]
-  (let [read-raw-fn (partial protobuf/read-text ddf-type)
->>>>>>> adf31f50
+(defn register-ddf-resource-type [workspace & {:keys [editable ext node-type ddf-type read-defaults load-fn dependencies-fn sanitize-fn string-encode-fn icon view-types tags tag-opts label] :as args}]
+  (let [read-defaults (if (nil? read-defaults) true read-defaults)
+        read-raw-fn (if read-defaults
+                      (partial protobuf/read-map-with-defaults ddf-type)
+                      (partial protobuf/read-map-without-defaults ddf-type))
         read-fn (cond->> read-raw-fn
                          (some? sanitize-fn) (comp sanitize-fn))
         args (-> args
