--- conflicted
+++ resolved
@@ -26,26 +26,6 @@
 
 (set! *warn-on-reflection* true)
 
-<<<<<<< HEAD
-(defn- load-sdoc [path]
-  (try
-    (with-open [in (io/input-stream (io/resource path))]
-      (let [^ScriptDoc$Document doc (protobuf/read-pb ScriptDoc$Document in)
-            elements (.getElementsList doc)]
-        (reduce
-         (fn [ns-elements ^ScriptDoc$Element element]
-           (let [qname (.getName element)
-                 dot (.indexOf qname ".")
-                 ns (if (= dot -1) "" (subs qname 0 dot))]
-             (update ns-elements ns conj element)))
-         nil
-         elements)))
-    (catch Exception e
-      (log/warn :message "Failed to load documentation resource." :path path :exception e)
-      {})))
-
-(def ^:private docs (string/split "base bit buffer builtins camera collectionfactory collectionproxy coroutine crash debug facebook factory go gui html5 http iac iap image io json label math model msg os package particlefx physics profiler push render resource socket sound sprite string sys table tilemap timer vmath webview window zlib" #" "))
-=======
 (def ^:private docs
   ["base" "bit" "buffer" "builtins" "camera" "collectionfactory"
    "collectionproxy" "coroutine" "crash" "debug" "facebook" "factory" "go" "gui"
@@ -53,13 +33,12 @@
    "os" "package" "particlefx" "physics" "profiler" "push" "render" "resource"
    "socket" "sound" "sprite" "string" "sys" "table" "tilemap" "timer" "vmath"
    "webview" "window" "zlib"])
->>>>>>> 669c99dd
 
 (defn- sdoc-path [doc]
   (format "doc/%s_doc.sdoc" doc))
 
 (defn- load-sdoc [doc-name]
-  (:elements (protobuf/read-text ScriptDoc$Document (io/resource (sdoc-path doc-name)))))
+  (:elements (protobuf/read-map-with-defaults ScriptDoc$Document (io/resource (sdoc-path doc-name)))))
 
 (defn- make-doc-args-table [args]
   (str "<table>"
