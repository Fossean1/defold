;; Copyright 2020-2023 The Defold Foundation
;; Copyright 2014-2020 King
;; Copyright 2009-2014 Ragnar Svensson, Christian Murray
;; Licensed under the Defold License version 1.0 (the "License"); you may not use
;; this file except in compliance with the License.
;; 
;; You may obtain a copy of the License, together with FAQs at
;; https://www.defold.com/license
;; 
;; Unless required by applicable law or agreed to in writing, software distributed
;; under the License is distributed on an "AS IS" BASIS, WITHOUT WARRANTIES OR
;; CONDITIONS OF ANY KIND, either express or implied. See the License for the
;; specific language governing permissions and limitations under the License.

(ns editor.collision-object
  (:require [clojure.string :as string]
            [dynamo.graph :as g]
            [editor.app-view :as app-view]
            [editor.build-target :as bt]
            [editor.collision-groups :as collision-groups]
            [editor.defold-project :as project]
            [editor.geom :as geom]
            [editor.gl.pass :as pass]
            [editor.graph-util :as gu]
            [editor.handler :as handler]
            [editor.outline :as outline]
            [editor.properties :as properties]
            [editor.protobuf :as protobuf]
            [editor.resource :as resource]
            [editor.resource-node :as resource-node]
            [editor.scene :as scene]
            [editor.scene-shapes :as scene-shapes]
            [editor.scene-tools :as scene-tools]
            [editor.types :as types]
            [editor.validation :as validation]
            [editor.workspace :as workspace]
            [schema.core :as s])
  (:import [com.dynamo.gamesys.proto Physics$CollisionObjectDesc Physics$CollisionObjectType Physics$CollisionShape$Shape]
           [javax.vecmath Matrix4d Quat4d Vector3d]))

(set! *warn-on-reflection* true)

(def collision-object-icon "icons/32/Icons_49-Collision-object.png")

(def shape-type-ui
  {:type-sphere  {:label "Sphere"
                  :icon  "icons/32/Icons_45-Collistionshape-convex-Sphere.png"
                  :physics-types #{"2D" "3D"}}
   :type-box     {:label "Box"
                  :icon  "icons/32/Icons_44-Collistionshape-convex-Box.png"
                  :physics-types #{"2D" "3D"}}
   :type-capsule {:label "Capsule"
                  :icon  "icons/32/Icons_46-Collistionshape-convex-Cylinder.png"
                  :physics-types #{"3D"}}})

(defn- shape-type-label
  [shape-type]
  (get-in shape-type-ui [shape-type :label]))

(defn- shape-type-icon
  [shape-type]
  (get-in shape-type-ui [shape-type :icon]))

(defn- shape-type-physics-types
  [shape-type]
  (get-in shape-type-ui [shape-type :physics-types]))

(defn- project-physics-type [project-settings]
  (if (.equalsIgnoreCase "2D" (get project-settings ["physics" "type"] "2D"))
    "2D"
    "3D"))

(g/deftype PhysicsType (s/enum "2D" "3D"))

(g/defnode Shape
  (inherits outline/OutlineNode)
  (inherits scene/SceneNode)

  (input color g/Any)
  (input project-physics-type PhysicsType)

  (property shape-type g/Any
            (dynamic visible (g/constantly false)))
  (property node-outline-key g/Str
            (dynamic visible (g/constantly false)))

  (output transform-properties g/Any scene/produce-unscalable-transform-properties)
  (output shape-data g/Any :abstract)
  (output scene g/Any :abstract)

  (output shape g/Any (g/fnk [shape-type position rotation shape-data]
                        {:shape-type shape-type
                         :position position
                         :rotation rotation
                         :data shape-data}))

  (output node-outline outline/OutlineData :cached (g/fnk [_node-id shape-type node-outline-key]
                                                     {:node-id _node-id
                                                      :node-outline-key node-outline-key
                                                      :label (shape-type-label shape-type)
                                                      :icon (shape-type-icon shape-type)})))

(defn unify-scale [renderable]
  (let [{:keys [^Quat4d world-rotation
                ^Vector3d world-scale
                ^Vector3d world-translation]} renderable
        min-scale (min (.-x world-scale) (.-y world-scale) (.-z world-scale))
        physics-world-transform (doto (Matrix4d.)
                                  (.setIdentity)
                                  (.setScale min-scale)
                                  (.setTranslation world-translation)
                                  (.setRotation world-rotation))]
    (assoc renderable :world-transform physics-world-transform)))

(defn wrap-uniform-scale [render-fn]
  (fn [gl render-args renderables n]
    (render-fn gl render-args (map unify-scale renderables) n)))

;; We cannot batch-render the collision shapes, since we need to cancel out non-
;; uniform scaling on the individual shape transforms. Thus, we are free to use
;; shared object-space vertex buffers and transform them in the vertex shader.

(def ^:private render-lines-uniform-scale (wrap-uniform-scale scene-shapes/render-lines))

(def ^:private render-triangles-uniform-scale (wrap-uniform-scale scene-shapes/render-triangles))

(g/defnk produce-sphere-shape-scene
  [_node-id transform diameter color node-outline-key project-physics-type]
  (let [radius (* 0.5 diameter)
        is-2d (= "2D" project-physics-type)
        ext-z (if is-2d 0.0 radius)
        ext [radius radius ext-z]
        neg-ext [(- radius) (- radius) (- ext-z)]
        aabb (geom/coords->aabb ext neg-ext)
        point-scale (float-array ext)]
    {:node-id _node-id
     :node-outline-key node-outline-key
     :transform transform
     :aabb aabb
     :renderable {:render-fn render-triangles-uniform-scale
                  :tags #{:collision-shape}
                  :passes [pass/transparent pass/selection]
                  :user-data {:color color
                              :double-sided is-2d
                              :point-scale point-scale
                              :geometry (if is-2d
                                          scene-shapes/disc-triangles
                                          scene-shapes/capsule-triangles)}}
     :children [{:node-id _node-id
                 :aabb aabb
                 :renderable {:render-fn render-lines-uniform-scale
                              :tags #{:collision-shape :outline}
                              :passes [pass/outline]
                              :user-data {:color color
                                          :point-scale point-scale
                                          :geometry (if is-2d
                                                      scene-shapes/disc-lines
                                                      scene-shapes/capsule-lines)}}}]}))

(g/defnk produce-box-shape-scene
  [_node-id transform dimensions color node-outline-key project-physics-type]
  (let [[w h d] dimensions
        ext-x (* 0.5 w)
        ext-y (* 0.5 h)
        ext-z (case project-physics-type
                "2D" 0.0
                "3D" (* 0.5 d))
        ext [ext-x ext-y ext-z]
        neg-ext [(- ext-x) (- ext-y) (- ext-z)]
        aabb (geom/coords->aabb ext neg-ext)
        point-scale (float-array ext)]
    {:node-id _node-id
     :node-outline-key node-outline-key
     :transform transform
     :aabb aabb
     :renderable {:render-fn render-triangles-uniform-scale
                  :tags #{:collision-shape}
                  :passes [pass/transparent pass/selection]
                  :user-data (cond-> {:color color
                                      :point-scale point-scale
                                      :geometry scene-shapes/box-triangles}

                                     (zero? ext-z)
                                     (assoc :double-sided true
                                            :point-count 6))}
     :children [{:node-id _node-id
                 :aabb aabb
                 :renderable {:render-fn render-lines-uniform-scale
                              :tags #{:collision-shape :outline}
                              :passes [pass/outline]
                              :user-data (cond-> {:color color
                                                  :point-scale point-scale
                                                  :geometry scene-shapes/box-lines}

                                                 (zero? ext-z)
                                                 (assoc :point-count 8))}}]}))

(g/defnk produce-capsule-shape-scene
  [_node-id transform diameter height color node-outline-key project-physics-type]
  ;; NOTE: Capsules are currently only supported when physics type is 3D.
  (let [radius (* 0.5 diameter)
        half-height (* 0.5 height)
        ext-y (+ half-height radius)
        ext-z (case project-physics-type
                "2D" 0.0
                "3D" radius)
        ext [radius ext-y ext-z]
        neg-ext [(- radius) (- ext-y) (- ext-z)]
        aabb (geom/coords->aabb ext neg-ext)
        point-scale (float-array [radius radius ext-z])
        point-offset-by-w (float-array [0.0 half-height 0.0])]
    {:node-id _node-id
     :node-outline-key node-outline-key
     :transform transform
     :aabb aabb
     :renderable {:render-fn render-triangles-uniform-scale
                  :tags #{:collision-shape}
                  :passes [pass/transparent pass/selection]
                  :user-data {:color color
                              :point-scale point-scale
                              :point-offset-by-w point-offset-by-w
                              :geometry scene-shapes/capsule-triangles}}
     :children [{:node-id _node-id
                 :aabb aabb
                 :renderable {:render-fn render-lines-uniform-scale
                              :tags #{:collision-shape :outline}
                              :passes [pass/outline]
                              :user-data {:color color
                                          :point-scale point-scale
                                          :point-offset-by-w point-offset-by-w
                                          :geometry scene-shapes/capsule-lines}}}]}))

(g/defnode SphereShape
  (inherits Shape)

  (property diameter g/Num
            (dynamic error (validation/prop-error-fnk :fatal validation/prop-zero-or-below? diameter)))

  (display-order [Shape :diameter])

  (output scene g/Any produce-sphere-shape-scene)

  (output shape-data g/Any (g/fnk [diameter]
                             [(/ diameter 2)])))

(defmethod scene-tools/manip-scalable? ::SphereShape [_node-id] true)

(defmethod scene-tools/manip-scale ::SphereShape
  [evaluation-context node-id ^Vector3d delta]
  (let [diameter (g/node-value node-id :diameter evaluation-context)]
    (g/set-property node-id :diameter (properties/round-scalar (* diameter (Math/abs (.getX delta)))))))

(defmethod scene-tools/manip-scale-manips ::SphereShape
  [node-id]
  [:scale-xy])


(g/defnode BoxShape
  (inherits Shape)

  (property dimensions types/Vec3
            (dynamic error (validation/prop-error-fnk :fatal
                                                      (fn [d _] (when (some #(<= % 0.0) d)
                                                                  "All dimensions must be greater than zero"))
                                                      dimensions))
            (dynamic edit-type (g/constantly {:type types/Vec3 :labels ["W" "H" "D"]})))

  (display-order [Shape :dimensions])

  (output scene g/Any produce-box-shape-scene)

  (output shape-data g/Any (g/fnk [dimensions]
                             (let [[w h d] dimensions]
                               [(/ w 2) (/ h 2) (/ d 2)]))))

(defmethod scene-tools/manip-scalable? ::BoxShape [_node-id] true)

(defmethod scene-tools/manip-scale ::BoxShape
  [evaluation-context node-id ^Vector3d delta]
  (let [[w h d] (g/node-value node-id :dimensions evaluation-context)]
    (g/set-property node-id :dimensions [(properties/round-scalar (Math/abs (* w (.getX delta))))
                                         (properties/round-scalar (Math/abs (* h (.getY delta))))
                                         (properties/round-scalar (Math/abs (* d (.getZ delta))))])))

(g/defnode CapsuleShape
  (inherits Shape)

  (property diameter g/Num
            (dynamic error (validation/prop-error-fnk :fatal validation/prop-zero-or-below? diameter)))
  (property height g/Num
            (dynamic error (validation/prop-error-fnk :fatal validation/prop-zero-or-below? height)))

  (display-order [Shape :diameter :height])

  (output scene g/Any produce-capsule-shape-scene)

  (output shape-data g/Any (g/fnk [diameter height]
                             [(/ diameter 2) height])))

(defmethod scene-tools/manip-scalable? ::CapsuleShape [_node-id] true)

(defmethod scene-tools/manip-scale ::CapsuleShape
  [evaluation-context node-id ^Vector3d delta]
  (let [[d h] (mapv #(g/node-value node-id % evaluation-context) [:diameter :height])]
    (g/set-property node-id
                    :diameter (properties/round-scalar (Math/abs (* d (.getX delta))))
                    :height (properties/round-scalar (Math/abs (* h (.getY delta)))))))

(defmethod scene-tools/manip-scale-manips ::CapsuleShape
  [node-id]
  [:scale-x :scale-y :scale-xy])

(defn attach-shape-node
  [resolve-node-outline-key? parent shape-node]
  (concat
    (g/connect shape-node :_node-id              parent     :nodes)
    (g/connect shape-node :node-outline          parent     :child-outlines)
    (g/connect shape-node :scene                 parent     :child-scenes)
    (g/connect shape-node :shape                 parent     :shapes)
    (g/connect parent     :collision-group-color shape-node :color)
    (g/connect parent     :project-physics-type  shape-node :project-physics-type)
    (when resolve-node-outline-key?
      (g/update-property shape-node :node-outline-key outline/next-node-outline-key (outline/taken-node-outline-keys parent)))))

(defmulti decode-shape-data
  (fn [shape data] (:shape-type shape)))

(defmethod decode-shape-data :type-sphere
  [shape [r]]
  {:diameter (* 2 r)})

(defmethod decode-shape-data :type-box
  [shape [ext-x ext-y ext-z]]
  {:dimensions [(* 2 ext-x) (* 2 ext-y) (* 2 ext-z)]})

(defmethod decode-shape-data :type-capsule
  [shape [r h]]
  {:diameter (* 2 r)
   :height h})

(defn make-shape-node
  [parent {:keys [shape-type] :as shape}]
  (let [graph-id (g/node-id->graph-id parent)
        node-type (case shape-type
                    :type-sphere SphereShape
                    :type-box BoxShape
                    :type-capsule CapsuleShape)
        node-props (dissoc shape :index :count)]
    (g/make-nodes
      graph-id
      [shape-node [node-type node-props]]
      (attach-shape-node false parent shape-node))))

(defn- load-embedded-shape [embedded-collision-shape-data {:keys [index count] :as shape}]
  (let [shape-data (subvec embedded-collision-shape-data index (+ index count))
        decoded-shape-data (decode-shape-data shape shape-data)]
    (merge shape decoded-shape-data)))

(defn load-collision-object
  [project self resource co]
  (concat
    (g/set-property self
      :collision-shape (workspace/resolve-resource resource (:collision-shape co))
      :type (:type co)
      :mass (:mass co)
      :friction (:friction co)
      :restitution (:restitution co)
      :group (:group co)
      :mask (some->> (:mask co) (string/join ", "))
      :linear-damping (:linear-damping co)
      :angular-damping (:angular-damping co)
      :locked-rotation (:locked-rotation co)
      :bullet (:bullet co))
    (g/connect self :collision-group-node project :collision-group-nodes)
    (g/connect project :collision-groups-data self :collision-groups-data)
    (g/connect project :settings self :project-settings)
    (when-some [{:keys [data shapes]} (:embedded-collision-shape co)]
      (sequence (comp (map #(assoc %1 :node-outline-key %2))
                      (map (partial load-embedded-shape data))
                      (map (partial make-shape-node self)))
                shapes
                (outline/gen-node-outline-keys (map (comp shape-type-label :shape-type)
                                                    shapes))))))

(g/defnk produce-scene
  [_node-id child-scenes]
  {:node-id _node-id
   :aabb geom/null-aabb
   :renderable {:passes [pass/selection]}
   :children child-scenes})

(defn- make-embedded-collision-shape [shapes]
  (loop [idx 0
         [shape & rest] shapes
         ret {:shapes [] :data []}]
    (if-not shape
      ret
      (let [data (:data shape)
            data-len (count data)
            shape-msg (-> shape
                          (assoc :index idx :count data-len)
                          (dissoc :data))]
        (recur (+ idx data-len)
               rest
               (-> ret
                   (update :shapes conj shape-msg)
                   (update :data into data)))))))

(defn- strip-empty-embedded-collision-shape [collision-object-desc]
  ;; Physics$CollisionObjectDesc in map format.
  (cond-> collision-object-desc

          (empty? (:shapes (:embedded-collision-shape collision-object-desc)))
          (dissoc :embedded-collision-shape)))

(g/defnk produce-pb-msg
  [collision-shape-resource type mass friction restitution
   group mask angular-damping linear-damping locked-rotation bullet
   shapes]
<<<<<<< HEAD
  (let [embedded-collision-shape (produce-embedded-collision-shape shapes)
        mask (cond-> []
                     (some? mask)
                     (into (comp (map string/trim)
                                 (remove string/blank?))
                           (string/split mask #",")))]
    (-> (protobuf/make-map-with-defaults Physics$CollisionObjectDesc
          :collision-shape (resource/resource->proj-path collision-shape-resource)
          :type type
          :mass mass
          :friction friction
          :restitution restitution
          :group group
          :mask mask
          :linear-damping linear-damping
          :angular-damping angular-damping
          :locked-rotation locked-rotation
          :bullet bullet
          :embedded-collision-shape embedded-collision-shape)
        (strip-empty-embedded-collision-shape))))
=======
  (cond-> {:collision-shape (resource/resource->proj-path collision-shape-resource)
           :type type
           :mass mass
           :friction friction
           :restitution restitution
           :group group
           :mask (into []
                       (comp (map string/trim)
                             (remove string/blank?))
                       (some-> mask (string/split #",")))
           :linear-damping linear-damping
           :angular-damping angular-damping
           :locked-rotation locked-rotation
           :bullet bullet}

          (seq shapes)
          (assoc :embedded-collision-shape (make-embedded-collision-shape shapes))))
>>>>>>> 7f1f975d

(defn build-collision-object
  [resource dep-resources user-data]
  (let [[shape] (vals dep-resources)
        pb-msg (cond-> (:pb-msg user-data)
                 shape (assoc :collision-shape (resource/proj-path shape)))]
    {:resource resource
     :content (protobuf/map->bytes Physics$CollisionObjectDesc pb-msg)}))

(defn- merge-convex-shape [collision-shape convex-shape]
  (if convex-shape
    (let [collision-shape (or collision-shape {:shapes [] :data []})
          shape {:shape-type (:shape-type convex-shape)
                 :position [0 0 0]
                 :rotation [0 0 0 1]
                 :index (count (:data collision-shape))
                 :count (count (:data convex-shape))}]
      (-> collision-shape
        (update :shapes conj shape)
        (update :data into (:data convex-shape))))
    collision-shape))

(g/defnk produce-build-targets
  [_node-id resource pb-msg collision-shape dep-build-targets mass type project-physics-type shapes]
  (let [dep-build-targets (flatten dep-build-targets)
        convex-shape (when (and collision-shape (= "convexshape" (resource/type-ext collision-shape)))
                       (get-in (first dep-build-targets) [:user-data :pb]))
        pb-msg (if convex-shape
                 (dissoc pb-msg :collision-shape) ; Convex shape will be merged into :embedded-collision-shape below.
                 pb-msg)
        dep-build-targets (if convex-shape [] dep-build-targets)
        deps-by-source (into {} (map #(let [res (:resource %)] [(:resource res) res]) dep-build-targets))
        dep-resources (if convex-shape
                        [] ; Convex shape is merged into :embedded-collision-shape
                        (map (fn [[label resource]]
                               [label (get deps-by-source resource)])
                             [[:collision-shape collision-shape]])) ; This is a tilemap resource.
        pb-msg (update pb-msg :embedded-collision-shape merge-convex-shape convex-shape)]
    (g/precluding-errors
      [(validation/prop-error :fatal _node-id :collision-shape validation/prop-resource-not-exists? collision-shape "Collision Shape")
       (when (= :collision-object-type-dynamic type)
         (validation/prop-error :fatal _node-id :mass validation/prop-zero-or-below? mass "Mass"))
       (when (and (empty? (:collision-shape pb-msg))
                  (empty? (:embedded-collision-shape pb-msg)))
         (g/->error _node-id :collision-shape :fatal collision-shape "Collision Object has no shapes"))
       (sequence (comp (map :shape-type)
                       (distinct)
                       (remove #(contains? (shape-type-physics-types %) project-physics-type))
                       (map #(format "%s shapes are not supported in %s physics" (shape-type-label %) project-physics-type))
                       (map #(g/->error _node-id :shapes :fatal shapes %)))
                 shapes)]
      [(bt/with-content-hash
         {:node-id _node-id
          :resource (workspace/make-build-resource resource)
          :build-fn build-collision-object
          :user-data {:pb-msg pb-msg
                      :dep-resources dep-resources}
          :deps dep-build-targets})])))

(g/defnk produce-collision-group-color
  [collision-groups-data group]
  (collision-groups/color collision-groups-data group))

(g/defnode CollisionObjectNode
  (inherits resource-node/ResourceNode)

  (input shapes g/Any :array)
  (input child-scenes g/Any :array)
  (input collision-shape-resource resource/Resource)
  (input dep-build-targets g/Any :array)
  (input collision-groups-data g/Any)
  (input project-settings g/Any)

  (property collision-shape resource/Resource
            (value (gu/passthrough collision-shape-resource))
            (set (fn [evaluation-context self old-value new-value]
                   (project/resource-setter evaluation-context self old-value new-value
                                            [:resource :collision-shape-resource]
                                            [:build-targets :dep-build-targets])))
            (dynamic edit-type (g/constantly {:type resource/Resource :ext #{"convexshape" "tilemap"}}))
            (dynamic error (g/fnk [_node-id collision-shape]
                                  (when collision-shape
                                    (validation/prop-error :fatal _node-id :collision-shape validation/prop-resource-not-exists? collision-shape "Collision Shape")))))

  (property type g/Any
            (dynamic edit-type (g/constantly (properties/->pb-choicebox Physics$CollisionObjectType))))

  (property mass g/Num
            (value (g/fnk [mass type]
                     (if (= :collision-object-type-dynamic type) mass 0.0)))
            (dynamic read-only? (g/fnk [type]
                                  (not= :collision-object-type-dynamic type)))
            (dynamic error (g/fnk [_node-id mass type]
                             (when (= :collision-object-type-dynamic type)
                               (validation/prop-error :fatal _node-id :mass validation/prop-zero-or-below? mass "Mass")))))

  (property friction g/Num)
  (property restitution g/Num)
  (property linear-damping g/Num
            (default 0))
  (property angular-damping g/Num
            (default 0))
  (property locked-rotation g/Bool
            (default false))
  (property bullet g/Bool
            (default false))

  (property group g/Str)
  (property mask g/Str)

  (output scene g/Any :cached produce-scene)
  (output project-physics-type PhysicsType (g/fnk [project-settings] (project-physics-type project-settings)))
  (output node-outline outline/OutlineData :cached (g/fnk [_node-id child-outlines]
                                                     {:node-id _node-id
                                                      :node-outline-key "Collision Object"
                                                      :label "Collision Object"
                                                      :icon collision-object-icon
                                                      :children (outline/natural-sort child-outlines)
                                                      :child-reqs [{:node-type Shape
                                                                    :tx-attach-fn (partial attach-shape-node true)}]}))

  (output pb-msg g/Any :cached produce-pb-msg)
  (output save-value g/Any (gu/passthrough pb-msg))
  (output build-targets g/Any :cached produce-build-targets)
  (output collision-group-node g/Any :cached (g/fnk [_node-id group] {:node-id _node-id :collision-group group}))
  (output collision-group-color g/Any :cached produce-collision-group-color))

(defn- sanitize-collision-object [collision-object-desc]
  (strip-empty-embedded-collision-shape collision-object-desc))

(defn register-resource-types [workspace]
  (resource-node/register-ddf-resource-type workspace
                                    :ext "collisionobject"
                                    :node-type CollisionObjectNode
                                    :ddf-type Physics$CollisionObjectDesc
                                    :load-fn load-collision-object
                                    :sanitize-fn sanitize-collision-object
                                    :icon collision-object-icon
                                    :view-types [:scene :text]
                                    :view-opts {:scene {:grid true}}
                                    :tags #{:component}
                                    :tag-opts {:component {:transform-properties #{}}}
                                    :label "Collision Object"))

;; outline context menu

(defn- default-shape
  [shape-type]
  (merge (protobuf/make-map-with-defaults Physics$CollisionShape$Shape
           :shape-type shape-type)
         (case shape-type
           :type-sphere {:diameter 20.0}
           :type-box {:dimensions [20.0 20.0 20.0]}
           :type-capsule {:diameter 20.0 :height 40.0})))

(defn- add-shape-handler
  [collision-object-node shape-type select-fn]
  (let [op-seq (gensym)
        node-outline-key (outline/next-node-outline-key (shape-type-label shape-type)
                                                        (outline/taken-node-outline-keys collision-object-node))
        shape (assoc (default-shape shape-type) :node-outline-key node-outline-key)
        shape-node (first (g/tx-nodes-added
                            (g/transact
                              (concat
                                (g/operation-label "Add Shape")
                                (g/operation-sequence op-seq)
                                (make-shape-node collision-object-node shape)))))]
    (when (some? select-fn)
      (g/transact
        (concat
          (g/operation-sequence op-seq)
          (select-fn [shape-node]))))))

(defn- selection->collision-object [selection]
  (handler/adapt-single selection CollisionObjectNode))

(handler/defhandler :add :workbench
  (label [user-data]
         (if-not user-data
           "Add Shape"
           (shape-type-label (:shape-type user-data))))
  (active? [selection] (selection->collision-object selection))
  (run [selection user-data app-view]
    (add-shape-handler (selection->collision-object selection) (:shape-type user-data) (fn [node-ids] (app-view/select app-view node-ids))))
  (options [selection user-data]
           (let [self (selection->collision-object selection)]
             (when-not user-data
               (->> shape-type-ui
                    (reduce-kv (fn [res shape-type {:keys [label icon]}]
                                 (conj res {:label label
                                            :icon icon
                                            :command :add
                                            :user-data {:_node-id self :shape-type shape-type}}))
                               [])
                    (sort-by :label)
                    (into []))))))<|MERGE_RESOLUTION|>--- conflicted
+++ resolved
@@ -417,7 +417,6 @@
   [collision-shape-resource type mass friction restitution
    group mask angular-damping linear-damping locked-rotation bullet
    shapes]
-<<<<<<< HEAD
   (let [embedded-collision-shape (produce-embedded-collision-shape shapes)
         mask (cond-> []
                      (some? mask)
@@ -438,25 +437,6 @@
           :bullet bullet
           :embedded-collision-shape embedded-collision-shape)
         (strip-empty-embedded-collision-shape))))
-=======
-  (cond-> {:collision-shape (resource/resource->proj-path collision-shape-resource)
-           :type type
-           :mass mass
-           :friction friction
-           :restitution restitution
-           :group group
-           :mask (into []
-                       (comp (map string/trim)
-                             (remove string/blank?))
-                       (some-> mask (string/split #",")))
-           :linear-damping linear-damping
-           :angular-damping angular-damping
-           :locked-rotation locked-rotation
-           :bullet bullet}
-
-          (seq shapes)
-          (assoc :embedded-collision-shape (make-embedded-collision-shape shapes))))
->>>>>>> 7f1f975d
 
 (defn build-collision-object
   [resource dep-resources user-data]
