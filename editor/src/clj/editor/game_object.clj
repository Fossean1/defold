(ns editor.game-object
  (:require [clojure.java.io :as io]
            [editor.protobuf :as protobuf]
            [dynamo.graph :as g]
            [editor.core :as core]
            [editor.dialogs :as dialogs]
            [editor.geom :as geom]
            [editor.handler :as handler]
            [editor.math :as math]
            [editor.project :as project]
            [editor.scene :as scene]
            [editor.types :as types]
            [editor.workspace :as workspace])
  (:import [com.dynamo.gameobject.proto GameObject$PrototypeDesc]
           [com.dynamo.graphics.proto Graphics$Cubemap Graphics$TextureImage Graphics$TextureImage$Image Graphics$TextureImage$Type]
           [com.dynamo.proto DdfMath$Point3 DdfMath$Quat]
           [com.jogamp.opengl.util.awt TextRenderer]
           [editor.types Region Animation Camera Image TexturePacking Rect EngineFormatTexture AABB TextureSetAnimationFrame TextureSetAnimation TextureSet]
           [java.awt.image BufferedImage]
           [java.io PushbackReader]
           [javax.media.opengl GL GL2 GLContext GLDrawableFactory]
           [javax.media.opengl.glu GLU]
           [javax.vecmath Matrix4d Point3d Quat4d Vector3d]))


(def game-object-icon "icons/brick.png")

(defn- gen-ref-ddf [id ^Vector3d position ^Quat4d rotation save-data]
  {:id id
   :position (math/vecmath->clj position)
   :rotation (math/vecmath->clj rotation)
   :component (or (and (:resource save-data) (workspace/proj-path (:resource save-data)))
                  ".unknown")})

(defn- gen-embed-ddf [id ^Vector3d position ^Quat4d rotation save-data]
  {:id id
   :type (or (and (:resource save-data) (:ext (workspace/resource-type (:resource save-data))))
             "unknown")
   :position (math/vecmath->clj position)
   :rotation (math/vecmath->clj rotation)
   :data (or (:content save-data) "")})

(g/defnode ComponentNode
  (inherits scene/SceneNode)

  (property id g/Str)
<<<<<<< HEAD
  (property embedded (g/maybe g/Bool) (dynamic visible (g/fnk [] false)))
  (property path (g/maybe g/Str) (dynamic visible (g/fnk [] false)))
=======
  (property embedded g/Bool (visible (g/fnk [] false)))
  (property path  g/Str (visible (g/fnk [] false)))
>>>>>>> 3d13fe60

  (input source g/Any)
  (input outline g/Any)
  (input save-data g/Any)
  (input scene g/Any)
  (input build-targets g/Any)

  (output outline g/Any :cached (g/fnk [node-id embedded path id outline] (let [suffix (if embedded "" (format " (%s)" path))]
                                                                            (assoc outline :node-id node-id :label (str id suffix)))))
  (output ddf-message g/Any :cached (g/fnk [id embedded position rotation save-data] (if embedded
                                                                                       (gen-embed-ddf id position rotation save-data)
                                                                                       (gen-ref-ddf id position rotation save-data))))
  (output scene g/Any :cached (g/fnk [node-id transform scene]
                                     (assoc scene
                                            :node-id node-id
                                            :transform transform
                                            :aabb (geom/aabb-transform (geom/aabb-incorporate (get scene :aabb (geom/null-aabb)) 0 0 0) transform))))
  (output build-targets g/Any :cached (g/fnk [build-targets ddf-message transform]
                                             (if-let [target (first build-targets)]
                                               [(assoc target :instance-data {:resource (:resource target)
                                                                              :instance-msg ddf-message
                                                                              :transform transform})]
                                               [])))

  core/MultiNode
  (sub-nodes [self] (if (:embedded self) [(g/node-value self :source)] [])))

(g/defnk produce-proto-msg [ref-ddf embed-ddf]
  {:components ref-ddf
   :embedded-components embed-ddf})

(g/defnk produce-save-data [resource proto-msg]
  {:resource resource
   :content (protobuf/map->str GameObject$PrototypeDesc proto-msg)})

(defn- externalize [inst-data resources]
  (map (fn [data]
         (let [{:keys [resource instance-msg transform]} data
               resource (get resources resource)
               instance-msg (dissoc instance-msg :type :data)]
           (merge instance-msg
                  {:component (workspace/proj-path resource)})))
       inst-data))

(defn- build-game-object [self basis resource dep-resources user-data]
  (let [instance-msgs (externalize (:instance-data user-data) dep-resources)
        msg {:components instance-msgs}]
    {:resource resource :content (protobuf/map->bytes GameObject$PrototypeDesc msg)}))

(g/defnk produce-build-targets [node-id resource proto-msg dep-build-targets]
  [{:node-id node-id
    :resource (workspace/make-build-resource resource)
    :build-fn build-game-object
    :user-data {:proto-msg proto-msg :instance-data (map :instance-data (flatten dep-build-targets))}
    :deps (flatten dep-build-targets)}])

(g/defnk produce-scene [node-id child-scenes]
  {:node-id node-id
   :aabb (reduce geom/aabb-union (geom/null-aabb) (filter #(not (nil? %)) (map :aabb child-scenes)))
   :children child-scenes})

(g/defnode GameObjectNode
  (inherits project/ResourceNode)

  (input outline g/Any :array)
  (input ref-ddf g/Any :array)
  (input embed-ddf g/Any :array)
  (input child-scenes g/Any :array)
  (input child-ids g/Str :array)
  (input dep-build-targets g/Any :array)

  (output outline g/Any :cached (g/fnk [node-id outline] {:node-id node-id :label "Game Object" :icon game-object-icon :children outline}))
  (output proto-msg g/Any :cached produce-proto-msg)
  (output save-data g/Any :cached produce-save-data)
  (output build-targets g/Any :cached produce-build-targets)
  (output scene g/Any :cached produce-scene))

(defn- connect-if-output [out-node out-label in-node in-label]
  (if ((-> out-node g/node-type g/output-labels) out-label)
    (g/connect out-node out-label in-node in-label)
    []))

(defn- gen-component-id [go-node base]
  (let [ids (g/node-value go-node :child-ids)]
    (loop [postfix 0]
      (let [id (if (= postfix 0) base (str base postfix))]
        (if (empty? (filter #(= id %) ids))
          id
          (recur (inc postfix)))))))

(defn- add-component [self source-node id position rotation]
  (let [path (if source-node (workspace/proj-path (:resource source-node)) "")]
    (g/make-nodes (g/node->graph-id self)
                  [comp-node [ComponentNode :id id :position position :rotation rotation :path path]]
                  (concat
                   (g/connect comp-node :outline self :outline)
                   (g/connect comp-node :self    self :nodes)
                   (g/connect comp-node :build-targets    self :dep-build-targets)
                   (when source-node
                    (concat
                      (g/connect comp-node   :ddf-message self      :ref-ddf)
                      (g/connect comp-node   :id          self      :child-ids)
                      (g/connect comp-node   :scene       self      :child-scenes)
                      (g/connect source-node :self        comp-node :source)
                      (connect-if-output source-node :outline comp-node :outline)
                      (connect-if-output source-node :save-data comp-node :save-data)
                      (connect-if-output source-node :scene comp-node :scene)
                      (connect-if-output source-node :build-targets comp-node :build-targets)))))))

(defn add-component-handler [self]
  (let [project (project/get-project self)
        workspace (:workspace (:resource self))
        component-exts (map :ext (workspace/get-resource-types workspace :component))]
    (when-let [resource (first (dialogs/make-resource-dialog workspace {:ext component-exts :title "Select Component File"}))]
      (let [id (gen-component-id self (:ext (workspace/resource-type resource)))
            op-seq (gensym)
            [comp-node] (g/tx-nodes-added
                          (g/transact
                            (concat
                              (g/operation-label "Add Component")
                              (g/operation-sequence op-seq)
                              (add-component self (project/get-resource-node project resource) id [0 0 0] [0 0 0]))))]
        ; Selection
        (g/transact
          (concat
            (g/operation-sequence op-seq)
            (g/operation-label "Add Component")
            (project/select project [comp-node])))))))

(handler/defhandler :add-from-file :global
  (active? [selection] (and (= 1 (count selection)) (= GameObjectNode (g/node-type (g/node-by-id (first selection))))))
  (label [] "Add Component File")
  (run [selection] (add-component-handler (g/node-by-id (first selection)))))

(defn- add-embedded-component [self project type data id position rotation]
  (let [resource (project/make-embedded-resource project type data)]
    (if-let [resource-type (and resource (workspace/resource-type resource))]
      (g/make-nodes (g/node->graph-id self)
                    [comp-node [ComponentNode :id id :embedded true :position position :rotation rotation]
                     source-node [(:node-type resource-type) :resource resource :project-id (g/node-id project) :resource-type resource-type]]
                    (g/connect source-node :self        comp-node :source)
                    (g/connect source-node :outline     comp-node :outline)
                    (g/connect source-node :save-data   comp-node :save-data)
                    (g/connect source-node :scene       comp-node :scene)
                    (g/connect source-node :build-targets       comp-node :build-targets)
                    (g/connect source-node :self        self      :nodes)
                    (g/connect comp-node   :outline     self      :outline)
                    (g/connect comp-node   :ddf-message self      :embed-ddf)
                    (g/connect comp-node   :id          self      :child-ids)
                    (g/connect comp-node   :scene       self      :child-scenes)
                    (g/connect comp-node   :self        self      :nodes)
                    (g/connect comp-node   :build-targets        self      :dep-build-targets))
      (g/make-nodes (g/node->graph-id self)
                    [comp-node [ComponentNode :id id :embedded true]]
                    (g/connect comp-node   :outline      self      :outline)
                    (g/connect comp-node   :self         self      :nodes)))))

(defn add-embedded-component-handler [self]
  (let [project (project/get-project self)
        workspace (:workspace (:resource self))
        ; TODO - add sub menu with all components
        component-type (first (workspace/get-resource-types workspace :component))
        template (workspace/template component-type)]
    (let [id (gen-component-id self (:ext component-type))
          op-seq (gensym)
          [comp-node source-node] (g/tx-nodes-added
                                    (g/transact
                                      (concat
                                        (g/operation-sequence op-seq)
                                        (g/operation-label "Add Component")
                                        (add-embedded-component self project (:ext component-type) template id [0 0 0] [0 0 0]))))]
      (g/transact
        (concat
          (g/operation-sequence op-seq)
          (g/operation-label "Add Component")
          ((:load-fn component-type) project source-node (io/reader (:resource source-node)))
          (project/select project [comp-node]))))))

(handler/defhandler :add :global
  (active? [selection] (and (= 1 (count selection)) (= GameObjectNode (g/node-type (g/node-by-id (first selection))))))
  (label [] "Add Component")
  (run [selection] (add-embedded-component-handler (g/node-by-id (first selection)))))

(defn- v4->euler [v]
  (math/quat->euler (doto (Quat4d.) (math/clj->vecmath v))))

(defn load-game-object [project self input]
  (let [project-graph (g/node->graph-id self)
        prototype (protobuf/read-text GameObject$PrototypeDesc input)]
    (concat
      (for [component (:components prototype)
            :let [source-node (project/resolve-resource-node self (:component component))]]
        (add-component self source-node (:id component) (:position component) (v4->euler (:rotation component))))
      (for [embedded (:embedded-components prototype)]
        (add-embedded-component self project (:type embedded) (:data embedded) (:id embedded) (:position embedded) (v4->euler (:rotation embedded)))))))

(defn register-resource-types [workspace]
  (workspace/register-resource-type workspace
                                    :ext "go"
                                    :node-type GameObjectNode
                                    :load-fn load-game-object
                                    :icon game-object-icon
                                    :view-types [:scene]
                                    :view-opts {:scene {:grid true}}
                                    :template "templates/template.go"))<|MERGE_RESOLUTION|>--- conflicted
+++ resolved
@@ -44,13 +44,8 @@
   (inherits scene/SceneNode)
 
   (property id g/Str)
-<<<<<<< HEAD
-  (property embedded (g/maybe g/Bool) (dynamic visible (g/fnk [] false)))
-  (property path (g/maybe g/Str) (dynamic visible (g/fnk [] false)))
-=======
-  (property embedded g/Bool (visible (g/fnk [] false)))
-  (property path  g/Str (visible (g/fnk [] false)))
->>>>>>> 3d13fe60
+  (property embedded  g/Bool (dynamic visible (g/fnk [] false)))
+  (property path  g/Str (dynamic visible (g/fnk [] false)))
 
   (input source g/Any)
   (input outline g/Any)
