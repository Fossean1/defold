;; Copyright 2020-2023 The Defold Foundation
;; Copyright 2014-2020 King
;; Copyright 2009-2014 Ragnar Svensson, Christian Murray
;; Licensed under the Defold License version 1.0 (the "License"); you may not use
;; this file except in compliance with the License.
;; 
;; You may obtain a copy of the License, together with FAQs at
;; https://www.defold.com/license
;; 
;; Unless required by applicable law or agreed to in writing, software distributed
;; under the License is distributed on an "AS IS" BASIS, WITHOUT WARRANTIES OR
;; CONDITIONS OF ANY KIND, either express or implied. See the License for the
;; specific language governing permissions and limitations under the License.

(ns editor.protobuf-test
<<<<<<< HEAD
  (:require [clojure.test :refer :all]
            [editor.protobuf :as protobuf])
  (:import [com.defold.editor.test TestAtlasProto$AtlasAnimation TestDdf$BooleanMsg TestDdf$BytesMsg TestDdf$DefaultValue TestDdf$EmptyMsg TestDdf$JavaCasingMsg TestDdf$Msg TestDdf$NestedDefaults TestDdf$NestedDefaultsSubMsg TestDdf$NestedMessages TestDdf$NestedMessages$NestedEnum$Enum TestDdf$NestedRequireds TestDdf$NestedRequiredsSubMsg TestDdf$OptionalNoDefaultValue TestDdf$RepeatedUints TestDdf$ResourceFields TestDdf$ResourceRepeated TestDdf$ResourceRepeatedNested TestDdf$ResourceRepeatedRepeatedlyNested TestDdf$ResourceDefaulted TestDdf$ResourceDefaultedNested TestDdf$ResourceDefaultedRepeatedlyNested TestDdf$ResourceSimple TestDdf$ResourceSimpleNested TestDdf$ResourceSimpleRepeatedlyNested TestDdf$SubMsg TestDdf$Transform TestDdf$Uint64Msg]
           [com.google.protobuf ByteString]
           [java.io StringReader]))

(set! *warn-on-reflection* true)

(defn- round-trip [^Class cls pb-map]
  (->> pb-map
       (protobuf/map->str cls)
       (protobuf/str->map-with-defaults cls)))

(defn- round-trip-data [^Class cls pb-str]
  (->> pb-str
       (protobuf/str->map-with-defaults cls)
       (protobuf/map->str cls)))
=======
  (:require [clojure.java.io :as io]
            [clojure.test :refer :all]
            [editor.protobuf :as protobuf])
  (:import [com.defold.editor.test TestAtlasProto$AtlasAnimation TestDdf$BooleanMsg TestDdf$BytesMsg TestDdf$DefaultValue TestDdf$EmptyMsg TestDdf$JavaCasingMsg TestDdf$Msg TestDdf$NestedMessages TestDdf$NestedMessages$NestedEnum$Enum TestDdf$OptionalNoDefaultValue TestDdf$RepeatedUints TestDdf$SubMsg TestDdf$Transform TestDdf$Uint64Msg]
           [com.dynamo.proto DdfMath$Matrix4 DdfMath$Point3 DdfMath$Quat DdfMath$Vector3 DdfMath$Vector4]
           [com.google.protobuf ByteString]))

(defn- read-text [^java.lang.Class cls s]
  (with-in-str s
    (protobuf/read-text cls (io/reader *in*))))

(defn- round-trip [^java.lang.Class cls m]
  (->> m
    (protobuf/map->str cls)
    (read-text cls)))

(defn- round-trip-data [^java.lang.Class cls s]
  (->> s
    (read-text cls)
    (protobuf/map->str cls)))
>>>>>>> acef72c1

(deftest simple
  (let [m {:uint-value 1}
        new-m (round-trip TestDdf$SubMsg m)]
    (is (= 1 (:uint-value new-m)))
    (is (= m new-m))))

(deftest transform
  (let [m {:position [0.0 1.0 2.0]
           :rotation [0.0 1.0 2.0 3.0]}
        new-m (round-trip TestDdf$Transform m)]
    (is (= m new-m))))

(deftest types
  (let [m {:uint-value 1
           :int-value 2
           :string-value "three"
           :vec3-value [0.0 1.0 2.0]
           :vec4-value [0.0 1.0 2.0 3.0]
           :quat-value [0.0 1.0 2.0 3.0]
           :matrix4-value (into [] (map double (range 16)))
           :sub-msg-value {:uint-value 1}
           :enum-value :enum-val0
           :bool-value false}
        new-m (round-trip TestDdf$Msg m)]
    (is (= 1 (:uint-value new-m)))
    (is (= 2 (:int-value new-m)))
    (is (= "three" (:string-value new-m)))
    (is (= false (:bool-value new-m)))
    (is (= m new-m))))

(deftest java-casing
  (let [m {:java-casing "test"}
        new-m (round-trip TestDdf$JavaCasingMsg m)]
    (is (= "test" (:java-casing new-m)))))

(deftest default-vals
  (testing "Defaults readable"
    (let [defaults {:uint-value 10
                    :string-value "test"
                    :quat-value [0.0 0.0 0.0 1.0]
                    :enum-value :enum-val1
                    :bool-value true}
          new-m (round-trip TestDdf$DefaultValue {})]
      (is (= defaults new-m))
      (doseq [[k v] defaults]
        (is (= v (protobuf/default TestDdf$DefaultValue k)))))))

(deftest optional-no-defaults
  (let [defaults {:uint-value 0
                  :string-value ""
                  :enum-value :enum-val0}
        new-m (round-trip TestDdf$OptionalNoDefaultValue {})]
    (is (= defaults new-m))))

(deftest empty-msg
  (let [m {}
        new-m (round-trip TestDdf$EmptyMsg m)]
    (is (= m new-m))))

(deftest uint64-msg
  (let [m {:uint64-value 1}
        new-m (round-trip TestDdf$Uint64Msg m)]
    (is (= m new-m))))

(deftest repeated-msgs
  (let [m {:id "my_anim"
           :playback :playback-once-forward
           :fps 30
           :flip-horizontal 0
           :flip-vertical 0
           :images [{:image "/path/1.png"}
                    {:image "/path/2.png"}]}
        new-m (round-trip TestAtlasProto$AtlasAnimation m)]
    (is (= m new-m))))

(deftest repeated-uints
  (let [m {:uint-values (into [] (range 10))}
        new-m (round-trip TestDdf$RepeatedUints m)]
    (is (= m new-m))))

(deftest nested-messages
  (let [m {:msg {:enum :enum-val0}
           :multi-msgs (list {:enum :enum-val0})}
        new-m (round-trip TestDdf$NestedMessages m)]
    (is (= m new-m)))
  (let [data "msg {\n  enum: ENUM_VAL0\n}\nmulti_msgs {\n  enum: ENUM_VAL0\n}\n"
        new-data (round-trip-data TestDdf$NestedMessages data)]
    (is (= data new-data))))

(deftest enum-values
  (let [expected (list [:enum-val0 {:display-name "Enum Val0"}]
                       [:enum-val1 {:display-name "Enum Val1"}])
        values (protobuf/enum-values TestDdf$NestedMessages$NestedEnum$Enum)]
    (is (= values expected))))

(deftest boolean-msg
  (let [m {:value false}
        new-m (round-trip TestDdf$BooleanMsg m)]
    (is (= m new-m))))

(deftest bytes-msg
  (let [m {:value (ByteString/copyFromUtf8 "test-string")}
        new-m (round-trip TestDdf$BytesMsg m)]
    (is (= m new-m))))

(deftest field-order
  (is (= :uint-value ((protobuf/fields-by-indices TestDdf$Msg) 1))))

(deftest underscores-to-camel-case-test
  (is (= "Id" (protobuf/underscores-to-camel-case "id")))
  (is (= "StoreFrontImageUrl" (protobuf/underscores-to-camel-case "store_front_image_url")))
  (is (= "IOSExecutableUrl" (protobuf/underscores-to-camel-case "iOSExecutableUrl")))
  (is (= "SomeField_" (protobuf/underscores-to-camel-case "some_field#"))))

<<<<<<< HEAD
(deftest resource-field-paths-test
  (is (= [[:image]] (protobuf/resource-field-paths TestDdf$ResourceSimple)))
  (is (= [[{:image "/default.png"}]] (protobuf/resource-field-paths TestDdf$ResourceDefaulted)))
  (is (= [[[:images]]] (protobuf/resource-field-paths TestDdf$ResourceRepeated)))
  (is (= [[:simple :image]] (protobuf/resource-field-paths TestDdf$ResourceSimpleNested)))
  (is (= [[:defaulted {:image "/default.png"}]] (protobuf/resource-field-paths TestDdf$ResourceDefaultedNested)))
  (is (= [[:repeated [:images]]] (protobuf/resource-field-paths TestDdf$ResourceRepeatedNested)))
  (is (= [[[:simples] :image]] (protobuf/resource-field-paths TestDdf$ResourceSimpleRepeatedlyNested)))
  (is (= [[[:defaulteds] {:image "/default.png"}]] (protobuf/resource-field-paths TestDdf$ResourceDefaultedRepeatedlyNested)))
  (is (= [[[:repeateds] [:images]]] (protobuf/resource-field-paths TestDdf$ResourceRepeatedRepeatedlyNested))))

;; -----------------------------------------------------------------------------
;; make-map-with-defaults
;; -----------------------------------------------------------------------------

(deftest make-map-with-defaults-unspecified-test
  (is (= {:optional-with-default "default"
          :optional-without-default ""
          :optional-message {:optional-string "default"
                             :optional-int 10
                             :optional-quat [0.0 0.0 0.0 1.0]
                             :optional-enum :enum-val1
                             :optional-bool true}}
         (protobuf/make-map-with-defaults TestDdf$NestedDefaults)))
  (is (= {:optional-message {}} ; TODO(save-value): Should this be here? It contains required fields.
         (protobuf/make-map-with-defaults TestDdf$NestedRequireds)))
  (is (= {:optional-resource "/default"}
         (protobuf/make-map-with-defaults TestDdf$ResourceFields))))

(deftest make-map-with-defaults-specified-overrides-defaults-test
  (is (= {:required-string "overridden required_string"
          :optional-with-default "overridden with_default"
          :optional-without-default "overridden without_default"
          :optional-message {:optional-string "overridden optional_string"
                             :optional-int 11
                             :optional-quat [1.0 2.0 3.0 4.0]
                             :optional-enum :enum-val0
                             :optional-bool false}
          :repeated-message [{:optional-string "default"
                              :optional-int 10
                              :optional-quat [0.0 0.0 0.0 1.0]
                              :optional-enum :enum-val1
                              :optional-bool true}
                             {:optional-string "overridden optional_string"
                              :optional-int 11
                              :optional-quat [1.0 2.0 3.0 4.0]
                              :optional-enum :enum-val0
                              :optional-bool false}]
          :repeated-int [0
                         1]}
         (protobuf/make-map-with-defaults TestDdf$NestedDefaults
           :required-string "overridden required_string"
           :optional-with-default "overridden with_default"
           :optional-without-default "overridden without_default"
           :optional-message (protobuf/make-map-with-defaults TestDdf$NestedDefaultsSubMsg
                               :optional-string "overridden optional_string"
                               :optional-int 11
                               :optional-quat [1.0 2.0 3.0 4.0]
                               :optional-enum :enum-val0
                               :optional-bool false)
           :repeated-message [(protobuf/make-map-with-defaults TestDdf$NestedDefaultsSubMsg)
                              (protobuf/make-map-with-defaults TestDdf$NestedDefaultsSubMsg
                                :optional-string "overridden optional_string"
                                :optional-int 11
                                :optional-quat [1.0 2.0 3.0 4.0]
                                :optional-enum :enum-val0
                                :optional-bool false)]
           :repeated-int [0
                          1])))
  (is (= {:required-message {:required-string "overridden required_string"
                             :required-quat [1.0 2.0 3.0 4.0]
                             :required-enum :enum-val1}
          :optional-message {:required-string "overridden required_string"
                             :required-quat [1.0 2.0 3.0 4.0]
                             :required-enum :enum-val1}
          :repeated-message [{}
                             {:required-string "overridden required_string"
                              :required-quat [1.0 2.0 3.0 4.0]
                              :required-enum :enum-val1}]}
         (protobuf/make-map-with-defaults TestDdf$NestedRequireds
           :required-message (protobuf/make-map-with-defaults TestDdf$NestedRequiredsSubMsg
                               :required-string "overridden required_string"
                               :required-quat [1.0 2.0 3.0 4.0]
                               :required-enum :enum-val1)
           :optional-message (protobuf/make-map-with-defaults TestDdf$NestedRequiredsSubMsg
                               :required-string "overridden required_string"
                               :required-quat [1.0 2.0 3.0 4.0]
                               :required-enum :enum-val1)
           :repeated-message [(protobuf/make-map-with-defaults TestDdf$NestedRequiredsSubMsg)
                              (protobuf/make-map-with-defaults TestDdf$NestedRequiredsSubMsg
                                :required-string "overridden required_string"
                                :required-quat [1.0 2.0 3.0 4.0]
                                :required-enum :enum-val1)])))
  (is (= {:optional-resource "/overridden optional_resource"}
         (protobuf/make-map-with-defaults TestDdf$ResourceFields
           :optional-resource "/overridden optional_resource"))))

(deftest make-map-with-defaults-specified-equals-defaults-test
  (is (= {:required-string ""
          :optional-with-default "overridden with_default"
          :optional-without-default "overridden without_default"
          :optional-message {:optional-string "overridden optional_string"
                             :optional-int 11
                             :optional-quat [1.0 2.0 3.0 4.0]
                             :optional-enum :enum-val0
                             :optional-bool false}
          :repeated-message [{:optional-string "default"
                              :optional-int 10
                              :optional-quat [0.0 0.0 0.0 1.0]
                              :optional-enum :enum-val1
                              :optional-bool true}
                             {:optional-string "overridden optional_string"
                              :optional-int 11
                              :optional-quat [1.0 2.0 3.0 4.0]
                              :optional-enum :enum-val0
                              :optional-bool false}]}
         (protobuf/make-map-with-defaults TestDdf$NestedDefaults
           :required-string ""
           :optional-with-default "overridden with_default"
           :optional-without-default "overridden without_default"
           :optional-message (protobuf/make-map-with-defaults TestDdf$NestedDefaultsSubMsg
                               :optional-string "overridden optional_string"
                               :optional-int 11
                               :optional-quat [1.0 2.0 3.0 4.0]
                               :optional-enum :enum-val0
                               :optional-bool false)
           :repeated-message [(protobuf/make-map-with-defaults TestDdf$NestedDefaultsSubMsg)
                              (protobuf/make-map-with-defaults TestDdf$NestedDefaultsSubMsg
                                :optional-string "overridden optional_string"
                                :optional-int 11
                                :optional-quat [1.0 2.0 3.0 4.0]
                                :optional-enum :enum-val0
                                :optional-bool false)])))
  (is (= {:required-message {:required-string ""
                             :required-quat [0.0 0.0 0.0 1.0]
                             :required-enum :enum-val0}
          :optional-message {:required-string ""
                             :required-quat [0.0 0.0 0.0 1.0]
                             :required-enum :enum-val0}
          :repeated-message [{}
                             {:required-string ""
                              :required-quat [0.0 0.0 0.0 1.0]
                              :required-enum :enum-val0}]}
         (protobuf/make-map-with-defaults TestDdf$NestedRequireds
           :required-message (protobuf/make-map-with-defaults TestDdf$NestedRequiredsSubMsg
                               :required-string ""
                               :required-quat [0.0 0.0 0.0 1.0]
                               :required-enum :enum-val0)
           :optional-message (protobuf/make-map-with-defaults TestDdf$NestedRequiredsSubMsg
                               :required-string ""
                               :required-quat [0.0 0.0 0.0 1.0]
                               :required-enum :enum-val0)
           :repeated-message [(protobuf/make-map-with-defaults TestDdf$NestedRequiredsSubMsg)
                              (protobuf/make-map-with-defaults TestDdf$NestedRequiredsSubMsg
                                :required-string ""
                                :required-quat [0.0 0.0 0.0 1.0]
                                :required-enum :enum-val0)])))
  (is (= {:optional-resource "/default"}
         (protobuf/make-map-with-defaults TestDdf$ResourceFields
           :optional-resource "/default"))))

;; -----------------------------------------------------------------------------
;; read-map-with-defaults
;; -----------------------------------------------------------------------------

(defn- read-map-with-defaults [^Class cls ^String pb-str]
  (with-open [reader (StringReader. pb-str)]
    (protobuf/read-map-with-defaults cls reader)))

(deftest read-map-with-defaults-unspecified-test
  (is (= {:required-string ""
          :optional-with-default "default"
          :optional-without-default ""
          :optional-message {:optional-string "default"
                             :optional-int 10
                             :optional-quat [0.0 0.0 0.0 1.0]
                             :optional-enum :enum-val1
                             :optional-bool true}}
         (read-map-with-defaults TestDdf$NestedDefaults "required_string: ''")))
  (is (= {:optional-message {:required-string ""
                             :required-quat [0.0 0.0 0.0 1.0]
                             :required-enum :enum-val0}
          :required-message {:required-string ""
                             :required-quat [0.0 0.0 0.0 1.0]
                             :required-enum :enum-val0}}
         (read-map-with-defaults TestDdf$NestedRequireds "
required_message {
  required_string: ''
  required_quat {}
  required_enum: ENUM_VAL0
}")))
  (is (= {:optional-resource "/default"}
         (read-map-with-defaults TestDdf$ResourceFields ""))))

(deftest read-map-with-defaults-specified-overrides-defaults-test
  (is (= {:required-string "overridden required_string"
          :optional-with-default "overridden with_default"
          :optional-without-default "overridden without_default"
          :optional-message {:optional-string "overridden optional_string"
                             :optional-int 11
                             :optional-quat [1.0 2.0 3.0 4.0]
                             :optional-enum :enum-val0
                             :optional-bool false}
          :repeated-message [{:optional-string "default"
                              :optional-int 10
                              :optional-quat [0.0 0.0 0.0 1.0]
                              :optional-enum :enum-val1
                              :optional-bool true}
                             {:optional-string "overridden optional_string"
                              :optional-int 11
                              :optional-quat [1.0 2.0 3.0 4.0]
                              :optional-enum :enum-val0
                              :optional-bool false}]
          :repeated-int [0
                         1]}
         (read-map-with-defaults TestDdf$NestedDefaults "
required_string: 'overridden required_string'
optional_with_default: 'overridden with_default'
optional_without_default: 'overridden without_default'
optional_message {
  optional_string: 'overridden optional_string'
  optional_int: 11
  optional_quat {
    x: 1.0
    y: 2.0
    z: 3.0
    w: 4.0
  }
  optional_enum: ENUM_VAL0
  optional_bool: false
}
repeated_message {
}
repeated_message {
  optional_string: 'overridden optional_string'
  optional_int: 11
  optional_quat {
    x: 1.0
    y: 2.0
    z: 3.0
    w: 4.0
  }
  optional_enum: ENUM_VAL0
  optional_bool: false
}
repeated_int: 0
repeated_int: 1")))
  (is (= {:optional-message {:required-string "overridden required_string"
                             :required-quat [1.0 2.0 3.0 4.0]
                             :required-enum :enum-val1}
          :required-message {:required-string "overridden required_string"
                             :required-quat [1.0 2.0 3.0 4.0]
                             :required-enum :enum-val1}
          :repeated-message [{:required-string "overridden required_string"
                              :required-quat [1.0 2.0 3.0 4.0]
                              :required-enum :enum-val1}
                             {:required-string "overridden required_string"
                              :required-quat [1.0 2.0 3.0 4.0]
                              :required-enum :enum-val1}]}
         (read-map-with-defaults TestDdf$NestedRequireds "
required_message {
  required_string: 'overridden required_string'
  required_quat {
    x: 1.0
    y: 2.0
    z: 3.0
    w: 4.0
  }
  required_enum: ENUM_VAL1
}
optional_message {
  required_string: 'overridden required_string'
  required_quat {
    x: 1.0
    y: 2.0
    z: 3.0
    w: 4.0
  }
  required_enum: ENUM_VAL1
}
repeated_message {
  required_string: 'overridden required_string'
  required_quat {
    x: 1.0
    y: 2.0
    z: 3.0
    w: 4.0
  }
  required_enum: ENUM_VAL1
}
repeated_message {
  required_string: 'overridden required_string'
  required_quat {
    x: 1.0
    y: 2.0
    z: 3.0
    w: 4.0
  }
  required_enum: ENUM_VAL1
}")))
  (is (= {:optional-resource "/overridden optional_resource"}
         (read-map-with-defaults TestDdf$ResourceFields "optional_resource: '/overridden optional_resource'"))))

(deftest read-map-with-defaults-specified-equals-defaults-test
  (is (= {:required-string ""
          :optional-with-default "default"
          :optional-without-default ""
          :optional-message {:optional-string "default"
                             :optional-int 10
                             :optional-quat [0.0 0.0 0.0 1.0]
                             :optional-enum :enum-val1
                             :optional-bool true}
          :repeated-message [{:optional-string "default"
                              :optional-int 10
                              :optional-quat [0.0 0.0 0.0 1.0]
                              :optional-enum :enum-val1
                              :optional-bool true}
                             {:optional-string "default"
                              :optional-int 10
                              :optional-quat [0.0 0.0 0.0 1.0]
                              :optional-enum :enum-val1
                              :optional-bool true}]
          :repeated-int [0
                         0]}
         (read-map-with-defaults TestDdf$NestedDefaults "
required_string: ''
optional_with_default: 'default'
optional_without_default: ''
optional_message {
  optional_string: 'default'
  optional_int: 10
  optional_quat {
    x: 0.0
    y: 0.0
    z: 0.0
    w: 1.0
  }
  optional_enum: ENUM_VAL1
  optional_bool: true
}
repeated_message {
}
repeated_message {
  optional_string: 'default'
  optional_int: 10
  optional_quat {
    x: 0.0
    y: 0.0
    z: 0.0
    w: 1.0
  }
  optional_enum: ENUM_VAL1
  optional_bool: true
}
repeated_int: 0
repeated_int: 0")))
  (is (= {:optional-message {:required-string ""
                             :required-quat [0.0 0.0 0.0 1.0]
                             :required-enum :enum-val0}
          :required-message {:required-string ""
                             :required-quat [0.0 0.0 0.0 1.0]
                             :required-enum :enum-val0}
          :repeated-message [{:required-string ""
                              :required-quat [0.0 0.0 0.0 1.0]
                              :required-enum :enum-val0}
                             {:required-string ""
                              :required-quat [0.0 0.0 0.0 1.0]
                              :required-enum :enum-val0}]}
         (read-map-with-defaults TestDdf$NestedRequireds "
required_message {
  required_string: ''
  required_quat {
    x: 0.0
    y: 0.0
    z: 0.0
    w: 1.0
  }
  required_enum: ENUM_VAL0
}
optional_message {
  required_string: ''
  required_quat {
    x: 0.0
    y: 0.0
    z: 0.0
    w: 1.0
  }
  required_enum: ENUM_VAL0
}
repeated_message {
  required_string: ''
  required_quat {
    x: 0.0
    y: 0.0
    z: 0.0
    w: 1.0
  }
  required_enum: ENUM_VAL0
}
repeated_message {
  required_string: ''
  required_quat {
    x: 0.0
    y: 0.0
    z: 0.0
    w: 1.0
  }
  required_enum: ENUM_VAL0
}")))
  (is (= {:optional-resource "/default"}
         (read-map-with-defaults TestDdf$ResourceFields "optional_resource: '/default'"))))

;; -----------------------------------------------------------------------------
;; make-map-without-defaults
;; -----------------------------------------------------------------------------

(deftest make-map-without-defaults-unspecified-test
  (is (= {}
         (protobuf/make-map-without-defaults TestDdf$NestedDefaults)))
  (is (= {}
         (protobuf/make-map-without-defaults TestDdf$NestedRequireds)))
  (is (= {}
         (protobuf/make-map-without-defaults TestDdf$ResourceFields))))

(deftest make-map-without-defaults-specified-overrides-defaults-test
  (is (= {:required-string "overridden required_string"
          :optional-with-default "overridden with_default"
          :optional-without-default "overridden without_default"
          :optional-message {:optional-string "overridden optional_string"
                             :optional-int 11
                             :optional-quat [1.0 2.0 3.0 4.0]
                             :optional-enum :enum-val0
                             :optional-bool false}
          :repeated-message [{}
                             {:optional-string "overridden optional_string"
                              :optional-int 11
                              :optional-quat [1.0 2.0 3.0 4.0]
                              :optional-enum :enum-val0
                              :optional-bool false}]
          :repeated-int [0
                         1]}
         (protobuf/make-map-without-defaults TestDdf$NestedDefaults
           :required-string "overridden required_string"
           :optional-with-default "overridden with_default"
           :optional-without-default "overridden without_default"
           :optional-message (protobuf/make-map-without-defaults TestDdf$NestedDefaultsSubMsg
                               :optional-string "overridden optional_string"
                               :optional-int 11
                               :optional-quat [1.0 2.0 3.0 4.0]
                               :optional-enum :enum-val0
                               :optional-bool false)
           :repeated-message [(protobuf/make-map-without-defaults TestDdf$NestedDefaultsSubMsg)
                              (protobuf/make-map-without-defaults TestDdf$NestedDefaultsSubMsg
                                :optional-string "overridden optional_string"
                                :optional-int 11
                                :optional-quat [1.0 2.0 3.0 4.0]
                                :optional-enum :enum-val0
                                :optional-bool false)]
           :repeated-int [0
                          1])))
  (is (= {:optional-message {:required-string "overridden required_string"
                             :required-quat [1.0 2.0 3.0 4.0]
                             :required-enum :enum-val1}
          :required-message {:required-string "overridden required_string"
                             :required-quat [1.0 2.0 3.0 4.0]
                             :required-enum :enum-val1}
          :repeated-message [{}
                             {:required-string "overridden required_string"
                              :required-quat [1.0 2.0 3.0 4.0]
                              :required-enum :enum-val1}]}
         (protobuf/make-map-without-defaults TestDdf$NestedRequireds
           :optional-message (protobuf/make-map-without-defaults TestDdf$NestedRequiredsSubMsg
                               :required-string "overridden required_string"
                               :required-quat [1.0 2.0 3.0 4.0]
                               :required-enum :enum-val1)
           :required-message (protobuf/make-map-without-defaults TestDdf$NestedRequiredsSubMsg
                               :required-string "overridden required_string"
                               :required-quat [1.0 2.0 3.0 4.0]
                               :required-enum :enum-val1)
           :repeated-message [(protobuf/make-map-without-defaults TestDdf$NestedRequiredsSubMsg)
                              (protobuf/make-map-without-defaults TestDdf$NestedRequiredsSubMsg
                                :required-string "overridden required_string"
                                :required-quat [1.0 2.0 3.0 4.0]
                                :required-enum :enum-val1)])))
  (is (= {:optional-resource "/overridden optional_resource"}
         (protobuf/make-map-without-defaults TestDdf$ResourceFields
           :optional-resource "/overridden optional_resource"))))

(deftest make-map-without-defaults-specified-equals-defaults-test
  (is (= {:required-string ""
          :repeated-message [{}
                             {}]
          :repeated-int [0
                         0]}
         (protobuf/make-map-without-defaults TestDdf$NestedDefaults
           :required-string ""
           :optional-with-default "default"
           :optional-without-default ""
           :optional-message (protobuf/make-map-without-defaults TestDdf$NestedDefaultsSubMsg
                               :optional-string "default"
                               :optional-int 10
                               :optional-quat [0.0 0.0 0.0 1.0]
                               :optional-enum :enum-val1
                               :optional-bool true)
           :repeated-message [(protobuf/make-map-without-defaults TestDdf$NestedDefaultsSubMsg)
                              (protobuf/make-map-without-defaults TestDdf$NestedDefaultsSubMsg
                                :optional-string "default"
                                :optional-int 10
                                :optional-quat [0.0 0.0 0.0 1.0]
                                :optional-enum :enum-val1
                                :optional-bool true)]
           :repeated-int [0
                          0])))
  (is (= {:optional-message {:required-string ""
                             :required-quat [0.0 0.0 0.0 1.0]
                             :required-enum :enum-val0}
          :required-message {:required-string ""
                             :required-quat [0.0 0.0 0.0 1.0]
                             :required-enum :enum-val0}
          :repeated-message [{}
                             {:required-string ""
                              :required-quat [0.0 0.0 0.0 1.0]
                              :required-enum :enum-val0}]}
         (protobuf/make-map-without-defaults TestDdf$NestedRequireds
           :optional-message (protobuf/make-map-without-defaults TestDdf$NestedRequiredsSubMsg
                               :required-string ""
                               :required-quat [0.0 0.0 0.0 1.0]
                               :required-enum :enum-val0)
           :required-message (protobuf/make-map-without-defaults TestDdf$NestedRequiredsSubMsg
                               :required-string ""
                               :required-quat [0.0 0.0 0.0 1.0]
                               :required-enum :enum-val0)
           :repeated-message [(protobuf/make-map-without-defaults TestDdf$NestedRequiredsSubMsg)
                              (protobuf/make-map-without-defaults TestDdf$NestedRequiredsSubMsg
                                :required-string ""
                                :required-quat [0.0 0.0 0.0 1.0]
                                :required-enum :enum-val0)])))
  (is (= {:optional-resource "/default"}
         (protobuf/make-map-without-defaults TestDdf$ResourceFields
           :optional-resource "/default"))))

;; -----------------------------------------------------------------------------
;; read-map-without-defaults
;; -----------------------------------------------------------------------------

(defn- read-map-without-defaults [^Class cls ^String pb-str]
  (with-open [reader (StringReader. pb-str)]
    (protobuf/read-map-without-defaults cls reader)))

(deftest read-map-without-defaults-unspecified-test
  (is (= {:required-string ""}
         (read-map-without-defaults TestDdf$NestedDefaults "required_string: ''")))
  (is (= {:required-message {:required-string ""
                             :required-quat [0.0 0.0 0.0 1.0]
                             :required-enum :enum-val0}}
         (read-map-without-defaults TestDdf$NestedRequireds "
required_message {
  required_string: ''
  required_quat {}
  required_enum: ENUM_VAL0
}")))
  (is (= {}
         (read-map-without-defaults TestDdf$ResourceFields ""))))

(deftest read-map-without-defaults-specified-overrides-defaults-test
  (is (= {:required-string "overridden required_string"
          :optional-with-default "overridden with_default"
          :optional-without-default "overridden without_default"
          :optional-message {:optional-string "overridden optional_string"
                             :optional-int 11
                             :optional-quat [1.0 2.0 3.0 4.0]
                             :optional-enum :enum-val0
                             :optional-bool false}
          :repeated-message [{}
                             {:optional-string "overridden optional_string"
                              :optional-int 11
                              :optional-quat [1.0 2.0 3.0 4.0]
                              :optional-enum :enum-val0
                              :optional-bool false}]
          :repeated-int [0
                         1]}
         (read-map-without-defaults TestDdf$NestedDefaults "
required_string: 'overridden required_string'
optional_with_default: 'overridden with_default'
optional_without_default: 'overridden without_default'
optional_message {
  optional_string: 'overridden optional_string'
  optional_int: 11
  optional_quat {
    x: 1.0
    y: 2.0
    z: 3.0
    w: 4.0
  }
  optional_enum: ENUM_VAL0
  optional_bool: false
}
repeated_message {
}
repeated_message {
  optional_string: 'overridden optional_string'
  optional_int: 11
  optional_quat {
    x: 1.0
    y: 2.0
    z: 3.0
    w: 4.0
  }
  optional_enum: ENUM_VAL0
  optional_bool: false
}
repeated_int: 0
repeated_int: 1")))
  (is (= {:optional-message {:required-string "overridden required_string"
                             :required-quat [1.0 2.0 3.0 4.0]
                             :required-enum :enum-val1}
          :required-message {:required-string "overridden required_string"
                             :required-quat [1.0 2.0 3.0 4.0]
                             :required-enum :enum-val1}
          :repeated-message [{:required-string "overridden required_string"
                              :required-quat [1.0 2.0 3.0 4.0]
                              :required-enum :enum-val1}
                             {:required-string "overridden required_string"
                              :required-quat [1.0 2.0 3.0 4.0]
                              :required-enum :enum-val1}]}
         (read-map-without-defaults TestDdf$NestedRequireds "
required_message {
  required_string: 'overridden required_string'
  required_quat {
    x: 1.0
    y: 2.0
    z: 3.0
    w: 4.0
  }
  required_enum: ENUM_VAL1
}
optional_message {
  required_string: 'overridden required_string'
  required_quat {
    x: 1.0
    y: 2.0
    z: 3.0
    w: 4.0
  }
  required_enum: ENUM_VAL1
}
repeated_message {
  required_string: 'overridden required_string'
  required_quat {
    x: 1.0
    y: 2.0
    z: 3.0
    w: 4.0
  }
  required_enum: ENUM_VAL1
}
repeated_message {
  required_string: 'overridden required_string'
  required_quat {
    x: 1.0
    y: 2.0
    z: 3.0
    w: 4.0
  }
  required_enum: ENUM_VAL1
}")))
  (is (= {:optional-resource "/overridden optional_resource"}
         (read-map-without-defaults TestDdf$ResourceFields "optional_resource: '/overridden optional_resource'"))))

(deftest read-map-without-defaults-specified-equals-defaults-test
  (is (= {:required-string ""
          :repeated-message [{}
                             {}]
          :repeated-int [0
                         0]}
         (read-map-without-defaults TestDdf$NestedDefaults "
required_string: ''
optional_with_default: 'default'
optional_without_default: ''
optional_message {
  optional_string: 'default'
  optional_int: 10
  optional_quat {
    x: 0.0
    y: 0.0
    z: 0.0
    w: 1.0
  }
  optional_enum: ENUM_VAL1
  optional_bool: true
}
repeated_message {
}
repeated_message {
  optional_string: 'default'
  optional_int: 10
  optional_quat {
    x: 0.0
    y: 0.0
    z: 0.0
    w: 1.0
  }
  optional_enum: ENUM_VAL1
  optional_bool: true
}
repeated_int: 0
repeated_int: 0")))
  (is (= {:required-message {:required-string ""
                             :required-quat [0.0 0.0 0.0 1.0]
                             :required-enum :enum-val0}
          :repeated-message [{:required-string ""
                              :required-quat [0.0 0.0 0.0 1.0]
                              :required-enum :enum-val0}
                             {:required-string ""
                              :required-quat [0.0 0.0 0.0 1.0]
                              :required-enum :enum-val0}]}
         (read-map-without-defaults TestDdf$NestedRequireds "
required_message {
  required_string: ''
  required_quat {
    x: 0.0
    y: 0.0
    z: 0.0
    w: 1.0
  }
  required_enum: ENUM_VAL0
}
optional_message {
  required_string: ''
  required_quat {
    x: 0.0
    y: 0.0
    z: 0.0
    w: 1.0
  }
  required_enum: ENUM_VAL0
}
repeated_message {
  required_string: ''
  required_quat {
    x: 0.0
    y: 0.0
    z: 0.0
    w: 1.0
  }
  required_enum: ENUM_VAL0
}
repeated_message {
  required_string: ''
  required_quat {
    x: 0.0
    y: 0.0
    z: 0.0
    w: 1.0
  }
  required_enum: ENUM_VAL0
}")))
  (is (= {:optional-resource "/default"}
         (read-map-without-defaults TestDdf$ResourceFields "optional_resource: '/default'"))))
=======
(deftest msg->clj-test
  (let [zero (Float/valueOf 0.0)
        one (Float/valueOf 1.0)
        point3 (DdfMath$Point3/getDefaultInstance)
        vector3 (DdfMath$Vector3/getDefaultInstance)
        vector4 (DdfMath$Vector4/getDefaultInstance)
        quat (DdfMath$Quat/getDefaultInstance)
        matrix4 (DdfMath$Matrix4/getDefaultInstance)]

    (testing "Constructs vectors from maps."
      (is (= [(float 1.0) (float 2.0) (float 3.0)]
             (protobuf/msg->clj point3 {:x (float 1.0) :y (float 2.0) :z (float 3.0)})))
      (is (= [(float 1.0) (float 2.0) (float 3.0)]
             (protobuf/msg->clj vector3 {:x (float 1.0) :y (float 2.0) :z (float 3.0)})))
      (is (= [(float 1.0) (float 2.0) (float 3.0) (float 4.0)]
             (protobuf/msg->clj vector4 {:x (float 1.0) :y (float 2.0) :z (float 3.0) :w (float 4.0)})))
      (is (= [(float 1.0) (float 2.0) (float 3.0) (float 4.0)]
             (protobuf/msg->clj quat {:x (float 1.0) :y (float 2.0) :z (float 3.0) :w (float 4.0)})))
      (is (= [(float 0.0) (float 0.1) (float 0.2) (float 0.3)
              (float 1.0) (float 1.1) (float 1.2) (float 1.3)
              (float 2.0) (float 2.1) (float 2.2) (float 2.3)
              (float 3.0) (float 3.1) (float 3.2) (float 3.3)]
             (protobuf/msg->clj matrix4 {:m00 (float 0.0) :m01 (float 0.1) :m02 (float 0.2) :m03 (float 0.3)
                                         :m10 (float 1.0) :m11 (float 1.1) :m12 (float 1.2) :m13 (float 1.3)
                                         :m20 (float 2.0) :m21 (float 2.1) :m22 (float 2.2) :m23 (float 2.3)
                                         :m30 (float 3.0) :m31 (float 3.1) :m32 (float 3.2) :m33 (float 3.3)}))))

    (testing "Common vecmath values share clj instances."
      (is (identical? (protobuf/msg->clj point3 {:x zero :y zero :z zero})
                      (protobuf/msg->clj point3 {:x zero :y zero :z zero})))
      (is (identical? (protobuf/msg->clj vector3 {:x zero :y zero :z zero})
                      (protobuf/msg->clj vector3 {:x zero :y zero :z zero})))
      (is (identical? (protobuf/msg->clj vector3 {:x one :y one :z one})
                      (protobuf/msg->clj vector3 {:x one :y one :z one})))
      (is (identical? (protobuf/msg->clj vector4 {:x zero :y zero :z zero :w zero})
                      (protobuf/msg->clj vector4 {:x zero :y zero :z zero :w zero})))
      (is (identical? (protobuf/msg->clj vector4 {:x zero :y zero :z zero :w one})
                      (protobuf/msg->clj vector4 {:x zero :y zero :z zero :w one})))
      (is (identical? (protobuf/msg->clj vector4 {:x one :y one :z one :w one})
                      (protobuf/msg->clj vector4 {:x one :y one :z one :w one})))
      (is (identical? (protobuf/msg->clj vector4 {:x one :y one :z one :w zero})
                      (protobuf/msg->clj vector4 {:x one :y one :z one :w zero})))
      (is (identical? (protobuf/msg->clj quat {:x zero :y zero :z zero :w one})
                      (protobuf/msg->clj quat {:x zero :y zero :z zero :w one})))
      (is (identical? (protobuf/msg->clj matrix4 {:m00 one :m01 zero :m02 zero :m03 zero
                                                  :m10 zero :m11 one :m12 zero :m13 zero
                                                  :m20 zero :m21 zero :m22 one :m23 zero
                                                  :m30 zero :m31 zero :m32 zero :m33 one})
                      (protobuf/msg->clj matrix4 {:m00 one :m01 zero :m02 zero :m03 zero
                                                  :m10 zero :m11 one :m12 zero :m13 zero
                                                  :m20 zero :m21 zero :m22 one :m23 zero
                                                  :m30 zero :m31 zero :m32 zero :m33 one}))))

    (testing "Shared instances have correct values."
      (is (= [zero zero zero]
             (protobuf/msg->clj point3 {:x zero :y zero :z zero})))
      (is (= [zero zero zero]
             (protobuf/msg->clj vector3 {:x zero :y zero :z zero})))
      (is (= [one one one]
             (protobuf/msg->clj vector3 {:x one :y one :z one})))
      (is (= [zero zero zero zero]
             (protobuf/msg->clj vector4 {:x zero :y zero :z zero :w zero})))
      (is (= [zero zero zero one]
             (protobuf/msg->clj vector4 {:x zero :y zero :z zero :w one})))
      (is (= [one one one one]
             (protobuf/msg->clj vector4 {:x one :y one :z one :w one})))
      (is (= [one one one zero]
             (protobuf/msg->clj vector4 {:x one :y one :z one :w zero})))
      (is (= [zero zero zero one]
             (protobuf/msg->clj quat {:x zero :y zero :z zero :w one})))
      (is (= [one zero zero zero
              zero one zero zero
              zero zero one zero
              zero zero zero one]
             (protobuf/msg->clj matrix4 {:m00 one :m01 zero :m02 zero :m03 zero
                                         :m10 zero :m11 one :m12 zero :m13 zero
                                         :m20 zero :m21 zero :m22 one :m23 zero
                                         :m30 zero :m31 zero :m32 zero :m33 one}))))))
>>>>>>> acef72c1
<|MERGE_RESOLUTION|>--- conflicted
+++ resolved
@@ -13,10 +13,10 @@
 ;; specific language governing permissions and limitations under the License.
 
 (ns editor.protobuf-test
-<<<<<<< HEAD
   (:require [clojure.test :refer :all]
             [editor.protobuf :as protobuf])
   (:import [com.defold.editor.test TestAtlasProto$AtlasAnimation TestDdf$BooleanMsg TestDdf$BytesMsg TestDdf$DefaultValue TestDdf$EmptyMsg TestDdf$JavaCasingMsg TestDdf$Msg TestDdf$NestedDefaults TestDdf$NestedDefaultsSubMsg TestDdf$NestedMessages TestDdf$NestedMessages$NestedEnum$Enum TestDdf$NestedRequireds TestDdf$NestedRequiredsSubMsg TestDdf$OptionalNoDefaultValue TestDdf$RepeatedUints TestDdf$ResourceFields TestDdf$ResourceRepeated TestDdf$ResourceRepeatedNested TestDdf$ResourceRepeatedRepeatedlyNested TestDdf$ResourceDefaulted TestDdf$ResourceDefaultedNested TestDdf$ResourceDefaultedRepeatedlyNested TestDdf$ResourceSimple TestDdf$ResourceSimpleNested TestDdf$ResourceSimpleRepeatedlyNested TestDdf$SubMsg TestDdf$Transform TestDdf$Uint64Msg]
+           [com.dynamo.proto DdfMath$Matrix4 DdfMath$Point3 DdfMath$Quat DdfMath$Vector3 DdfMath$Vector4]
            [com.google.protobuf ByteString]
            [java.io StringReader]))
 
@@ -31,28 +31,6 @@
   (->> pb-str
        (protobuf/str->map-with-defaults cls)
        (protobuf/map->str cls)))
-=======
-  (:require [clojure.java.io :as io]
-            [clojure.test :refer :all]
-            [editor.protobuf :as protobuf])
-  (:import [com.defold.editor.test TestAtlasProto$AtlasAnimation TestDdf$BooleanMsg TestDdf$BytesMsg TestDdf$DefaultValue TestDdf$EmptyMsg TestDdf$JavaCasingMsg TestDdf$Msg TestDdf$NestedMessages TestDdf$NestedMessages$NestedEnum$Enum TestDdf$OptionalNoDefaultValue TestDdf$RepeatedUints TestDdf$SubMsg TestDdf$Transform TestDdf$Uint64Msg]
-           [com.dynamo.proto DdfMath$Matrix4 DdfMath$Point3 DdfMath$Quat DdfMath$Vector3 DdfMath$Vector4]
-           [com.google.protobuf ByteString]))
-
-(defn- read-text [^java.lang.Class cls s]
-  (with-in-str s
-    (protobuf/read-text cls (io/reader *in*))))
-
-(defn- round-trip [^java.lang.Class cls m]
-  (->> m
-    (protobuf/map->str cls)
-    (read-text cls)))
-
-(defn- round-trip-data [^java.lang.Class cls s]
-  (->> s
-    (read-text cls)
-    (protobuf/map->str cls)))
->>>>>>> acef72c1
 
 (deftest simple
   (let [m {:uint-value 1}
@@ -168,7 +146,85 @@
   (is (= "IOSExecutableUrl" (protobuf/underscores-to-camel-case "iOSExecutableUrl")))
   (is (= "SomeField_" (protobuf/underscores-to-camel-case "some_field#"))))
 
-<<<<<<< HEAD
+(deftest msg->clj-test
+  (let [zero (Float/valueOf 0.0)
+        one (Float/valueOf 1.0)
+        point3 (DdfMath$Point3/getDefaultInstance)
+        vector3 (DdfMath$Vector3/getDefaultInstance)
+        vector4 (DdfMath$Vector4/getDefaultInstance)
+        quat (DdfMath$Quat/getDefaultInstance)
+        matrix4 (DdfMath$Matrix4/getDefaultInstance)]
+
+    (testing "Constructs vectors from maps."
+      (is (= [(float 1.0) (float 2.0) (float 3.0)]
+             (protobuf/msg->clj point3 {:x (float 1.0) :y (float 2.0) :z (float 3.0)})))
+      (is (= [(float 1.0) (float 2.0) (float 3.0)]
+             (protobuf/msg->clj vector3 {:x (float 1.0) :y (float 2.0) :z (float 3.0)})))
+      (is (= [(float 1.0) (float 2.0) (float 3.0) (float 4.0)]
+             (protobuf/msg->clj vector4 {:x (float 1.0) :y (float 2.0) :z (float 3.0) :w (float 4.0)})))
+      (is (= [(float 1.0) (float 2.0) (float 3.0) (float 4.0)]
+             (protobuf/msg->clj quat {:x (float 1.0) :y (float 2.0) :z (float 3.0) :w (float 4.0)})))
+      (is (= [(float 0.0) (float 0.1) (float 0.2) (float 0.3)
+              (float 1.0) (float 1.1) (float 1.2) (float 1.3)
+              (float 2.0) (float 2.1) (float 2.2) (float 2.3)
+              (float 3.0) (float 3.1) (float 3.2) (float 3.3)]
+             (protobuf/msg->clj matrix4 {:m00 (float 0.0) :m01 (float 0.1) :m02 (float 0.2) :m03 (float 0.3)
+                                         :m10 (float 1.0) :m11 (float 1.1) :m12 (float 1.2) :m13 (float 1.3)
+                                         :m20 (float 2.0) :m21 (float 2.1) :m22 (float 2.2) :m23 (float 2.3)
+                                         :m30 (float 3.0) :m31 (float 3.1) :m32 (float 3.2) :m33 (float 3.3)}))))
+
+    (testing "Common vecmath values share clj instances."
+      (is (identical? (protobuf/msg->clj point3 {:x zero :y zero :z zero})
+                      (protobuf/msg->clj point3 {:x zero :y zero :z zero})))
+      (is (identical? (protobuf/msg->clj vector3 {:x zero :y zero :z zero})
+                      (protobuf/msg->clj vector3 {:x zero :y zero :z zero})))
+      (is (identical? (protobuf/msg->clj vector3 {:x one :y one :z one})
+                      (protobuf/msg->clj vector3 {:x one :y one :z one})))
+      (is (identical? (protobuf/msg->clj vector4 {:x zero :y zero :z zero :w zero})
+                      (protobuf/msg->clj vector4 {:x zero :y zero :z zero :w zero})))
+      (is (identical? (protobuf/msg->clj vector4 {:x zero :y zero :z zero :w one})
+                      (protobuf/msg->clj vector4 {:x zero :y zero :z zero :w one})))
+      (is (identical? (protobuf/msg->clj vector4 {:x one :y one :z one :w one})
+                      (protobuf/msg->clj vector4 {:x one :y one :z one :w one})))
+      (is (identical? (protobuf/msg->clj vector4 {:x one :y one :z one :w zero})
+                      (protobuf/msg->clj vector4 {:x one :y one :z one :w zero})))
+      (is (identical? (protobuf/msg->clj quat {:x zero :y zero :z zero :w one})
+                      (protobuf/msg->clj quat {:x zero :y zero :z zero :w one})))
+      (is (identical? (protobuf/msg->clj matrix4 {:m00 one :m01 zero :m02 zero :m03 zero
+                                                  :m10 zero :m11 one :m12 zero :m13 zero
+                                                  :m20 zero :m21 zero :m22 one :m23 zero
+                                                  :m30 zero :m31 zero :m32 zero :m33 one})
+                      (protobuf/msg->clj matrix4 {:m00 one :m01 zero :m02 zero :m03 zero
+                                                  :m10 zero :m11 one :m12 zero :m13 zero
+                                                  :m20 zero :m21 zero :m22 one :m23 zero
+                                                  :m30 zero :m31 zero :m32 zero :m33 one}))))
+
+    (testing "Shared instances have correct values."
+      (is (= [zero zero zero]
+             (protobuf/msg->clj point3 {:x zero :y zero :z zero})))
+      (is (= [zero zero zero]
+             (protobuf/msg->clj vector3 {:x zero :y zero :z zero})))
+      (is (= [one one one]
+             (protobuf/msg->clj vector3 {:x one :y one :z one})))
+      (is (= [zero zero zero zero]
+             (protobuf/msg->clj vector4 {:x zero :y zero :z zero :w zero})))
+      (is (= [zero zero zero one]
+             (protobuf/msg->clj vector4 {:x zero :y zero :z zero :w one})))
+      (is (= [one one one one]
+             (protobuf/msg->clj vector4 {:x one :y one :z one :w one})))
+      (is (= [one one one zero]
+             (protobuf/msg->clj vector4 {:x one :y one :z one :w zero})))
+      (is (= [zero zero zero one]
+             (protobuf/msg->clj quat {:x zero :y zero :z zero :w one})))
+      (is (= [one zero zero zero
+              zero one zero zero
+              zero zero one zero
+              zero zero zero one]
+             (protobuf/msg->clj matrix4 {:m00 one :m01 zero :m02 zero :m03 zero
+                                         :m10 zero :m11 one :m12 zero :m13 zero
+                                         :m20 zero :m21 zero :m22 one :m23 zero
+                                         :m30 zero :m31 zero :m32 zero :m33 one}))))))
+
 (deftest resource-field-paths-test
   (is (= [[:image]] (protobuf/resource-field-paths TestDdf$ResourceSimple)))
   (is (= [[{:image "/default.png"}]] (protobuf/resource-field-paths TestDdf$ResourceDefaulted)))
@@ -927,84 +983,4 @@
   required_enum: ENUM_VAL0
 }")))
   (is (= {:optional-resource "/default"}
-         (read-map-without-defaults TestDdf$ResourceFields "optional_resource: '/default'"))))
-=======
-(deftest msg->clj-test
-  (let [zero (Float/valueOf 0.0)
-        one (Float/valueOf 1.0)
-        point3 (DdfMath$Point3/getDefaultInstance)
-        vector3 (DdfMath$Vector3/getDefaultInstance)
-        vector4 (DdfMath$Vector4/getDefaultInstance)
-        quat (DdfMath$Quat/getDefaultInstance)
-        matrix4 (DdfMath$Matrix4/getDefaultInstance)]
-
-    (testing "Constructs vectors from maps."
-      (is (= [(float 1.0) (float 2.0) (float 3.0)]
-             (protobuf/msg->clj point3 {:x (float 1.0) :y (float 2.0) :z (float 3.0)})))
-      (is (= [(float 1.0) (float 2.0) (float 3.0)]
-             (protobuf/msg->clj vector3 {:x (float 1.0) :y (float 2.0) :z (float 3.0)})))
-      (is (= [(float 1.0) (float 2.0) (float 3.0) (float 4.0)]
-             (protobuf/msg->clj vector4 {:x (float 1.0) :y (float 2.0) :z (float 3.0) :w (float 4.0)})))
-      (is (= [(float 1.0) (float 2.0) (float 3.0) (float 4.0)]
-             (protobuf/msg->clj quat {:x (float 1.0) :y (float 2.0) :z (float 3.0) :w (float 4.0)})))
-      (is (= [(float 0.0) (float 0.1) (float 0.2) (float 0.3)
-              (float 1.0) (float 1.1) (float 1.2) (float 1.3)
-              (float 2.0) (float 2.1) (float 2.2) (float 2.3)
-              (float 3.0) (float 3.1) (float 3.2) (float 3.3)]
-             (protobuf/msg->clj matrix4 {:m00 (float 0.0) :m01 (float 0.1) :m02 (float 0.2) :m03 (float 0.3)
-                                         :m10 (float 1.0) :m11 (float 1.1) :m12 (float 1.2) :m13 (float 1.3)
-                                         :m20 (float 2.0) :m21 (float 2.1) :m22 (float 2.2) :m23 (float 2.3)
-                                         :m30 (float 3.0) :m31 (float 3.1) :m32 (float 3.2) :m33 (float 3.3)}))))
-
-    (testing "Common vecmath values share clj instances."
-      (is (identical? (protobuf/msg->clj point3 {:x zero :y zero :z zero})
-                      (protobuf/msg->clj point3 {:x zero :y zero :z zero})))
-      (is (identical? (protobuf/msg->clj vector3 {:x zero :y zero :z zero})
-                      (protobuf/msg->clj vector3 {:x zero :y zero :z zero})))
-      (is (identical? (protobuf/msg->clj vector3 {:x one :y one :z one})
-                      (protobuf/msg->clj vector3 {:x one :y one :z one})))
-      (is (identical? (protobuf/msg->clj vector4 {:x zero :y zero :z zero :w zero})
-                      (protobuf/msg->clj vector4 {:x zero :y zero :z zero :w zero})))
-      (is (identical? (protobuf/msg->clj vector4 {:x zero :y zero :z zero :w one})
-                      (protobuf/msg->clj vector4 {:x zero :y zero :z zero :w one})))
-      (is (identical? (protobuf/msg->clj vector4 {:x one :y one :z one :w one})
-                      (protobuf/msg->clj vector4 {:x one :y one :z one :w one})))
-      (is (identical? (protobuf/msg->clj vector4 {:x one :y one :z one :w zero})
-                      (protobuf/msg->clj vector4 {:x one :y one :z one :w zero})))
-      (is (identical? (protobuf/msg->clj quat {:x zero :y zero :z zero :w one})
-                      (protobuf/msg->clj quat {:x zero :y zero :z zero :w one})))
-      (is (identical? (protobuf/msg->clj matrix4 {:m00 one :m01 zero :m02 zero :m03 zero
-                                                  :m10 zero :m11 one :m12 zero :m13 zero
-                                                  :m20 zero :m21 zero :m22 one :m23 zero
-                                                  :m30 zero :m31 zero :m32 zero :m33 one})
-                      (protobuf/msg->clj matrix4 {:m00 one :m01 zero :m02 zero :m03 zero
-                                                  :m10 zero :m11 one :m12 zero :m13 zero
-                                                  :m20 zero :m21 zero :m22 one :m23 zero
-                                                  :m30 zero :m31 zero :m32 zero :m33 one}))))
-
-    (testing "Shared instances have correct values."
-      (is (= [zero zero zero]
-             (protobuf/msg->clj point3 {:x zero :y zero :z zero})))
-      (is (= [zero zero zero]
-             (protobuf/msg->clj vector3 {:x zero :y zero :z zero})))
-      (is (= [one one one]
-             (protobuf/msg->clj vector3 {:x one :y one :z one})))
-      (is (= [zero zero zero zero]
-             (protobuf/msg->clj vector4 {:x zero :y zero :z zero :w zero})))
-      (is (= [zero zero zero one]
-             (protobuf/msg->clj vector4 {:x zero :y zero :z zero :w one})))
-      (is (= [one one one one]
-             (protobuf/msg->clj vector4 {:x one :y one :z one :w one})))
-      (is (= [one one one zero]
-             (protobuf/msg->clj vector4 {:x one :y one :z one :w zero})))
-      (is (= [zero zero zero one]
-             (protobuf/msg->clj quat {:x zero :y zero :z zero :w one})))
-      (is (= [one zero zero zero
-              zero one zero zero
-              zero zero one zero
-              zero zero zero one]
-             (protobuf/msg->clj matrix4 {:m00 one :m01 zero :m02 zero :m03 zero
-                                         :m10 zero :m11 one :m12 zero :m13 zero
-                                         :m20 zero :m21 zero :m22 one :m23 zero
-                                         :m30 zero :m31 zero :m32 zero :m33 one}))))))
->>>>>>> acef72c1
+         (read-map-without-defaults TestDdf$ResourceFields "optional_resource: '/default'"))))