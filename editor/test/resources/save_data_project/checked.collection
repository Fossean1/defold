--- conflicted
+++ resolved
@@ -187,14 +187,11 @@
   "  type: \"sprite\"\n"
   "  data: \"default_animation: \\\"diamond\\\"\\n"
   "material: \\\"/checked.material\\\"\\n"
-<<<<<<< HEAD
-=======
   "blend_mode: BLEND_MODE_ALPHA\\n"
   "textures {\\n"
   "  sampler: \\\"texture0\\\"\\n"
   "  texture: \\\"/checked.atlas\\\"\\n"
   "}\\n"
->>>>>>> 581553a5
   "\"\n"
   "  position {\n"
   "    x: 0.1\n"
