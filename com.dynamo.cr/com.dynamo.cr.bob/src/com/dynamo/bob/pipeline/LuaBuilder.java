--- conflicted
+++ resolved
@@ -167,24 +167,6 @@
         builder.setProperties(propertiesMsg);
 
         LuaSource.Builder srcBuilder = LuaSource.newBuilder();
-<<<<<<< HEAD
-
-        // TODO jbnn only store actual source for html5, other platforms should all use luajit instead
-        srcBuilder.setScript(ByteString.copyFrom(scriptBytes));
-        srcBuilder.setFilename(task.input(0).getPath());
-
-        // For now it will always return, or throw an exception. This leaves the possibility of
-        // disabling bytecode generation.
-        byte[] bytecode = constructBytecode(task, "luajit-32");
-        if (bytecode != null)   
-            srcBuilder.setBytecode(ByteString.copyFrom(bytecode));
-        byte[] bytecode64 = constructBytecode(task, "luajit-64");
-        if (bytecode64 != null)
-            srcBuilder.setBytecode64(ByteString.copyFrom(bytecode64));
-
-        System.out.println("####### java.util.Arrays.equals(bytecode, bytecode64): " + java.util.Arrays.equals(bytecode, bytecode64));
-
-=======
         srcBuilder.setFilename(task.input(0).getPath());
         
         if (needsLuaSource.contains(project.getPlatform())) {
@@ -199,8 +181,6 @@
                 srcBuilder.setBytecode64(ByteString.copyFrom(bytecode64));
             }
         }
-        
->>>>>>> 3aad16df
         builder.setSource(srcBuilder);
 
         Message msg = builder.build();
