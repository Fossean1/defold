--- conflicted
+++ resolved
@@ -7,13 +7,7 @@
 import com.dynamo.cr.web2.client.ui.NewProjectView;
 import com.dynamo.cr.web2.client.ui.OpenIDView;
 import com.dynamo.cr.web2.client.ui.ProjectView;
-<<<<<<< HEAD
-=======
-import com.dynamo.cr.web2.client.ui.ReferenceView;
-import com.dynamo.cr.web2.client.ui.ScriptSampleView;
 import com.dynamo.cr.web2.client.ui.SubscriptionView;
-import com.dynamo.cr.web2.client.ui.TutorialsView;
->>>>>>> 2939cfac
 import com.google.gwt.place.shared.PlaceController;
 import com.google.web.bindery.event.shared.EventBus;
 
@@ -28,17 +22,7 @@
     ProjectView getProjectView();
     NewProjectView getNewProjectView();
     OpenIDView getOpenIDView();
-<<<<<<< HEAD
     InviteView getInviteView();
     DownloadsView getDownloadsView();
-=======
-    DocumentationView getDocumentationView();
-    TutorialsView getTutorialsView();
-    BlogView getBlogView();
-    ScriptSampleView getScriptSampleView();
-    ReferenceView getReferenceView();
-    GuideView getGuideView();
-    ContentView getContentView();
     SubscriptionView getSubscriptionView();
->>>>>>> 2939cfac
 }