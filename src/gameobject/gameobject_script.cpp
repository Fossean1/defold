--- conflicted
+++ resolved
@@ -722,382 +722,4 @@
 
         assert(top == lua_gettop(L));
     }
-<<<<<<< HEAD
-
-    ScriptResult RunScript(HCollection collection, HScript script, ScriptFunction script_function, HScriptInstance script_instance, const UpdateContext* update_context)
-    {
-        DM_PROFILE(Script, "RunScript");
-
-        ScriptResult result = SCRIPT_RESULT_OK;
-
-        if (script->m_FunctionReferences[script_function] != LUA_NOREF)
-        {
-            lua_State* L = g_LuaState;
-            int top = lua_gettop(L);
-            (void) top;
-
-            lua_pushliteral(L, "__collection__");
-            lua_pushlightuserdata(L, (void*) collection);
-            lua_rawset(L, LUA_GLOBALSINDEX);
-
-            lua_pushliteral(L, "__update_context__");
-            lua_pushlightuserdata(L, (void*) update_context);
-            lua_rawset(L, LUA_GLOBALSINDEX);
-
-            lua_pushliteral(L, "__instance__");
-            lua_pushlightuserdata(L, (void*) script_instance->m_Instance);
-            lua_rawset(L, LUA_GLOBALSINDEX);
-
-            lua_rawgeti(L, LUA_REGISTRYINDEX, script->m_FunctionReferences[script_function]);
-            lua_rawgeti(L, LUA_REGISTRYINDEX, script_instance->m_InstanceReference);
-
-            int arg_count = 1;
-
-            if (update_context != 0x0)
-            {
-                lua_pushnumber(L, update_context->m_DT);
-                ++arg_count;
-            }
-
-            int ret = lua_pcall(L, arg_count, LUA_MULTRET, 0);
-            if (ret != 0)
-            {
-                dmLogError("Error running script: %s", lua_tostring(L,-1));
-                lua_pop(L, 1);
-                result = SCRIPT_RESULT_FAILED;
-            }
-
-            lua_pushliteral(L, "__collection__");
-            lua_pushnil(L);
-            lua_rawset(L, LUA_GLOBALSINDEX);
-
-            lua_pushliteral(L, "__update_context__");
-            lua_pushnil(L);
-            lua_rawset(L, LUA_GLOBALSINDEX);
-
-            lua_pushliteral(L, "__instance__");
-            lua_pushnil(L);
-            lua_rawset(L, LUA_GLOBALSINDEX);
-
-            assert(top == lua_gettop(L));
-        }
-
-        return result;
-    }
-
-    dmResource::CreateResult ResCreateScript(dmResource::HFactory factory,
-                                             void* context,
-                                             const void* buffer, uint32_t buffer_size,
-                                             dmResource::SResourceDescriptor* resource,
-                                             const char* filename)
-    {
-        HScript script = NewScript(buffer, buffer_size, filename);
-        if (script)
-        {
-            resource->m_Resource = (void*) script;
-            return dmResource::CREATE_RESULT_OK;
-        }
-        else
-        {
-            return dmResource::CREATE_RESULT_UNKNOWN;
-        }
-    }
-
-    dmResource::CreateResult ResDestroyScript(dmResource::HFactory factory,
-                                              void* context,
-                                              dmResource::SResourceDescriptor* resource)
-    {
-        DeleteScript((HScript) resource->m_Resource);
-        return dmResource::CREATE_RESULT_OK;
-    }
-
-    dmResource::CreateResult ResRecreateScript(dmResource::HFactory factory,
-                                               void* context,
-                                               const void* buffer, uint32_t buffer_size,
-                                               dmResource::SResourceDescriptor* resource,
-                                               const char* filename)
-    {
-        HScript script = (HScript) resource->m_Resource;
-        if (ReloadScript(script, buffer, buffer_size, filename))
-        {
-            return dmResource::CREATE_RESULT_OK;
-        }
-        else
-        {
-            return dmResource::CREATE_RESULT_UNKNOWN;
-        }
-    }
-
-    CreateResult ScriptNewWorld(void* context, void** world)
-    {
-        if (world != 0x0)
-        {
-            *world = new ScriptWorld();
-            return CREATE_RESULT_OK;
-        }
-        else
-        {
-            return CREATE_RESULT_UNKNOWN_ERROR;
-        }
-    }
-
-    CreateResult ScriptDeleteWorld(void* context, void* world)
-    {
-        if (world != 0x0)
-        {
-            delete (ScriptWorld*)world;
-            return CREATE_RESULT_OK;
-        }
-        else
-        {
-            return CREATE_RESULT_UNKNOWN_ERROR;
-        }
-    }
-
-    CreateResult ScriptCreateComponent(HCollection collection,
-            HInstance instance,
-            void* resource,
-            void* world,
-            void* context,
-            uintptr_t* user_data)
-    {
-        HScript script = (HScript)resource;
-        HScriptInstance script_instance = NewScriptInstance(script, instance);
-        if (script_instance != 0x0)
-        {
-            instance->m_ScriptInstancePOOOOP = script_instance;
-            ScriptWorld* script_world = (ScriptWorld*)world;
-            script_world->m_Instances.Push(script_instance);
-            *user_data = (uintptr_t)script_instance;
-            return CREATE_RESULT_OK;
-        }
-        else
-        {
-            return CREATE_RESULT_UNKNOWN_ERROR;
-        }
-    }
-
-    CreateResult ScriptInitComponent(HCollection collection,
-            HInstance instance,
-            void* context,
-            uintptr_t* user_data)
-    {
-        HScriptInstance script_instance = (HScriptInstance)*user_data;
-        ScriptResult ret = RunScript(collection, script_instance->m_Script, SCRIPT_FUNCTION_INIT, script_instance, 0x0);
-        if (ret == SCRIPT_RESULT_FAILED)
-        {
-            return CREATE_RESULT_UNKNOWN_ERROR;
-        }
-        else
-        {
-            return CREATE_RESULT_OK;
-        }
-    }
-
-    CreateResult ScriptDestroyComponent(HCollection collection,
-            HInstance instance,
-            void* world,
-            void* context,
-            uintptr_t* user_data)
-    {
-        ScriptWorld* script_world = (ScriptWorld*)world;
-        HScriptInstance script_instance = (HScriptInstance)*user_data;
-        for (uint32_t i = 0; i < script_world->m_Instances.Size(); ++i)
-        {
-            if (script_instance == script_world->m_Instances[i])
-            {
-                script_world->m_Instances.EraseSwap(i);
-                break;
-            }
-        }
-        instance->m_ScriptInstancePOOOOP = 0x0;
-        DeleteScriptInstance(script_instance);
-        return CREATE_RESULT_OK;
-    }
-
-    UpdateResult ScriptUpdateComponent(HCollection collection,
-            const UpdateContext* update_context,
-            void* world,
-            void* context)
-    {
-        UpdateResult result = UPDATE_RESULT_OK;
-        ScriptWorld* script_world = (ScriptWorld*)world;
-        uint32_t size = script_world->m_Instances.Size();
-        for (uint32_t i = 0; i < size; ++i)
-        {
-            HScriptInstance script_instance = script_world->m_Instances[i];
-            ScriptResult ret = RunScript(collection, script_instance->m_Script, SCRIPT_FUNCTION_UPDATE, script_instance, update_context);
-            if (ret == SCRIPT_RESULT_FAILED)
-            {
-                result = UPDATE_RESULT_UNKNOWN_ERROR;
-            }
-        }
-        return result;
-    }
-
-    UpdateResult ScriptOnMessageComponent(HInstance instance,
-            const InstanceMessageData* instance_message_data,
-            void* context,
-            uintptr_t* user_data)
-    {
-        UpdateResult result = UPDATE_RESULT_OK;
-
-        ScriptInstance* script_instance = (ScriptInstance*)*user_data;
-        assert(instance_message_data->m_Instance);
-
-        int function_ref = script_instance->m_Script->m_FunctionReferences[SCRIPT_FUNCTION_ONMESSAGE];
-        if (function_ref != LUA_NOREF)
-        {
-            lua_State* L = g_LuaState;
-            int top = lua_gettop(L);
-            (void) top;
-            int ret;
-
-            lua_pushliteral(L, "__collection__");
-            lua_pushlightuserdata(L, (void*) instance->m_Collection);
-            lua_rawset(L, LUA_GLOBALSINDEX);
-
-            lua_pushliteral(L, "__instance__");
-            lua_pushlightuserdata(L, (void*) script_instance->m_Instance);
-            lua_rawset(L, LUA_GLOBALSINDEX);
-
-            lua_rawgeti(L, LUA_REGISTRYINDEX, function_ref);
-            lua_rawgeti(L, LUA_REGISTRYINDEX, script_instance->m_InstanceReference);
-
-            dmScript::PushHash(L, instance_message_data->m_MessageId);
-
-            if (instance_message_data->m_DDFDescriptor)
-            {
-                // adjust char ptrs to global mem space
-                char* data = (char*)instance_message_data->m_Buffer;
-                for (uint8_t i = 0; i < instance_message_data->m_DDFDescriptor->m_FieldCount; ++i)
-                {
-                    dmDDF::FieldDescriptor* field = &instance_message_data->m_DDFDescriptor->m_Fields[i];
-                    uint32_t field_type = field->m_Type;
-                    if (field_type == dmDDF::TYPE_STRING)
-                    {
-                        *((uintptr_t*)&data[field->m_Offset]) = (uintptr_t)data + (uintptr_t)data[field->m_Offset];
-                    }
-                }
-                // TODO: setjmp/longjmp here... how to handle?!!! We are not running "from lua" here
-                // lua_cpcall?
-                dmScript::PushDDF(L, instance_message_data->m_DDFDescriptor, (const char*) instance_message_data->m_Buffer);
-            }
-            else
-            {
-                if (instance_message_data->m_BufferSize > 0)
-                    dmScript::PushTable(L, (const char*)instance_message_data->m_Buffer);
-                else
-                    lua_newtable(L);
-            }
-
-            ret = lua_pcall(L, 3, LUA_MULTRET, 0);
-            if (ret != 0)
-            {
-                dmLogError("Error running script: %s", lua_tostring(L,-1));
-                lua_pop(L, 1);
-                result = UPDATE_RESULT_UNKNOWN_ERROR;
-            }
-
-            lua_pushliteral(L, "__collection__");
-            lua_pushnil(L);
-            lua_rawset(L, LUA_GLOBALSINDEX);
-
-            lua_pushliteral(L, "__instance__");
-            lua_pushnil(L);
-            lua_rawset(L, LUA_GLOBALSINDEX);
-
-            assert(top == lua_gettop(L));
-        }
-        return result;
-    }
-
-    InputResult ScriptOnInputComponent(HInstance instance,
-            const InputAction* input_action,
-            void* context,
-            uintptr_t* user_data)
-    {
-        InputResult result = INPUT_RESULT_IGNORED;
-
-        ScriptInstance* script_instance = (ScriptInstance*)*user_data;
-
-        int function_ref = script_instance->m_Script->m_FunctionReferences[SCRIPT_FUNCTION_ONINPUT];
-        if (function_ref != LUA_NOREF)
-        {
-            lua_State* L = g_LuaState;
-            int top = lua_gettop(L);
-            (void)top;
-
-            lua_pushliteral(L, "__collection__");
-            lua_pushlightuserdata(L, (void*) instance->m_Collection);
-            lua_rawset(L, LUA_GLOBALSINDEX);
-
-            lua_pushliteral(L, "__instance__");
-            lua_pushlightuserdata(L, (void*) script_instance->m_Instance);
-            lua_rawset(L, LUA_GLOBALSINDEX);
-
-            lua_rawgeti(L, LUA_REGISTRYINDEX, function_ref);
-            lua_rawgeti(L, LUA_REGISTRYINDEX, script_instance->m_InstanceReference);
-
-            dmScript::PushHash(L, input_action->m_ActionId);
-
-            lua_createtable(L, 0, 5);
-
-            int action_table = lua_gettop(L);
-
-            lua_pushliteral(L, "value");
-            lua_pushnumber(L, input_action->m_Value);
-            lua_settable(L, action_table);
-
-            lua_pushliteral(L, "pressed");
-            lua_pushboolean(L, input_action->m_Pressed);
-            lua_settable(L, action_table);
-
-            lua_pushliteral(L, "released");
-            lua_pushboolean(L, input_action->m_Released);
-            lua_settable(L, action_table);
-
-            lua_pushliteral(L, "repeated");
-            lua_pushboolean(L, input_action->m_Repeated);
-            lua_settable(L, action_table);
-
-            int arg_count = 3;
-            int input_ret = lua_gettop(L) - arg_count;
-            int ret = lua_pcall(L, arg_count, LUA_MULTRET, 0);
-            const char* function_name = SCRIPT_FUNCTION_NAMES[SCRIPT_FUNCTION_ONINPUT];
-            if (ret != 0)
-            {
-                dmLogError("Error running script %s: %s", function_name, lua_tostring(L, lua_gettop(L)));
-                lua_pop(L, 1);
-                result = INPUT_RESULT_UNKNOWN_ERROR;
-            }
-            else if (input_ret == lua_gettop(L))
-            {
-                if (!lua_isboolean(L, -1))
-                {
-                    dmLogError("Script %s must return a boolean value (true/false), or no value at all.", function_name);
-                    result = INPUT_RESULT_UNKNOWN_ERROR;
-                }
-                else
-                {
-                    if (lua_toboolean(L, -1))
-                        result = INPUT_RESULT_CONSUMED;
-                }
-                lua_pop(L, 1);
-            }
-
-            lua_pushliteral(L, "__collection__");
-            lua_pushnil(L);
-            lua_rawset(L, LUA_GLOBALSINDEX);
-
-            lua_pushliteral(L, "__instance__");
-            lua_pushnil(L);
-            lua_rawset(L, LUA_GLOBALSINDEX);
-
-            assert(top == lua_gettop(L));
-        }
-        return result;
-    }
-=======
->>>>>>> ab82c7b0
 }